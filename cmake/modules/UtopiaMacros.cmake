--- conflicted
+++ resolved
@@ -8,19 +8,6 @@
 include_directories(${HDF5_INCLUDE_DIRS})
 list(APPEND DUNE_LIBS ${HDF5_LIBRARIES} ${HDF5_HL_LIBRARIES})
 
-<<<<<<< HEAD
-# YAML-CPP
-find_package(yaml-cpp 0.5.2 REQUIRED)
-include_directories(${YAML_CPP_INCLUDE_DIR})
-list(APPEND DUNE_LIBS ${YAML_CPP_LIBRARIES})
-
-# SPDLOG
-# Notice: Ubuntu Bionic includes 0.16.3 but its version string is 0.16.2
-# I guess this is a bug of this particular version
-find_package(spdlog 0.16.2 REQUIRED CONFIG)
-
-=======
->>>>>>> a3a9d21f
 # File for module specific CMake tests.
 if(NOT PSGRAF_ROOT)
 	set(PSGRAF_ROOT)
