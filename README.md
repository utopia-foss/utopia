--- conflicted
+++ resolved
@@ -176,13 +176,9 @@
 | [`SimpleEG`](dune/utopia/models/SimpleEG) | A model of simple evolutionary games on grids |
 | [`PredatorPrey`](dune/utopia/models/PredatorPrey) | A simple predator prey model |
 | [`Hierarnet`](dune/utopia/models/Hierarnet) | Evolutionary network with continuous public goods games played around each node |
-<<<<<<< HEAD
+| [`Amee`](dune/utopia/models/Amee) | A spacial model for eco-evolutionary dynamics and niche construction |
 | [`SavannaHomogeneous`](dune/utopia/models/ForestFire) | A model of a four state Savanna, using numeric representation of percolating fires |
 | [`SavannaHeterogeneous`](dune/utopia/models/ForestFire) | A spatial model of a four state savanna, using explicit representation of percolating fires |
-
-=======
-| [`Amee`](dune/utopia/models/Amee) | A spacial model for eco-evolutionary dynamics and niche construction |
->>>>>>> f8958728
 
 #### Model templates, tests, benchmarks ...
 Additionally, some models are only needed to assert that Utopia functions as desired:
