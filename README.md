--- conflicted
+++ resolved
@@ -23,12 +23,7 @@
 
     git clone --recurse-submodules https://ts-gitlab.iup.uni-heidelberg.de/utopia/utopia.git
 
-#### Submodules troubleshooting
-If you already cloned the main repository but from a point where the submodules
-were not yet present, you need to pull the submodules using:
-
-    git submodule update --init --recursive
-
+##### Submodules troubleshooting
 After performing an update of the code base using `git pull`, or checking out a
 new branch with `git checkout`, you need to update the submodules' tree
 explicitly by calling
@@ -36,6 +31,11 @@
     git submodule update
 
 This will perform a `git checkout` of the specified commit in all submodules.
+
+If you already cloned the main repository but from a point where the submodules
+were not yet present, you need to pull the submodules for the first time using:
+
+    git submodule update --init --recursive
 
 
 ### Dependencies
@@ -47,12 +47,8 @@
 | [CMake](https://cmake.org/) | >= 3.10 | |
 | pkg-config | | |
 | [HDF5](https://www.hdfgroup.org/solutions/hdf5/) | >= 1.10. | |
-<<<<<<< HEAD
-| [yaml-cpp](https://github.com/jbeder/yaml-cpp) | >= 0.5.2 | |
-| [spdlog](https://github.com/gabime/spdlog) | >= 0.16.3 | |
-=======
 | [yaml-cpp](https://github.com/jbeder/yaml-cpp) | 0.6.2 | Included as submodule |
->>>>>>> a3a9d21f
+| [spdlog](https://github.com/gabime/spdlog) | >= 0.17.0 | Included as submodule |
 | [Boost](http://www.boost.org/) | >= 1.65 | |
 | [dune-common](https://gitlab.dune-project.org/core/dune-common) | master | |
 | [dune-geometry](https://gitlab.dune-project.org/core/dune-geometry) | master | |
