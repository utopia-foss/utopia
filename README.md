--- conflicted
+++ resolved
@@ -26,11 +26,6 @@
 
 For introductory guides, feature lists, FAQs, and API references refer to the online [user manual](https://hermes.iup.uni-heidelberg.de/utopia_doc/master/html/index.html).
 
-<<<<<<< HEAD
-
-#### Contents of this README
-* [How to install](#how-to-install)
-=======
 ### How to cite Utopia
 
 Utopia was reviewed and published in the [Journal of Open Source Software (JOSS)](https://joss.theoj.org/).
@@ -41,8 +36,7 @@
 The [`CITATION.cff`](CITATION.cff) file in this repository follows the [citation file format](https://citation-file-format.github.io/) and contains additional metadata to reference this software, its authors, and associated publications.
 
 ### Contents of this README
-* [Installation](#installation)
->>>>>>> 90aa9f78
+* [How to install](#how-to-install)
     * [On your machine](#step-by-step-instructions)
     * [Alternative: docker image](#utopia-via-docker)
 * [Quickstart](#quickstart)
