# place mesh in build directory
file(COPY "square.msh" "cube.msh" DESTINATION ${CMAKE_CURRENT_BINARY_DIR})

# collect CORE tests
set(TESTS_CORE
    agent_test_2d
    agent_test_3d
    entity_test
    cell_test
    dependency_test
    grid_test
    grid_cells_test_2d
    grid_cells_test_3d
    output_agent_test_gmsh
    output_agent_test_rect
    simulation_test
<<<<<<< HEAD
    tags_test)
=======
    state_test)
>>>>>>> 033b19ec

# add CORE tests
foreach(test ${TESTS_CORE})
    dune_add_test(NAME CORE_${test} SOURCES ${test}.cc)
endforeach(test)

# add EPSWriter test and link to PSGraf library
if(PSGRAF_FOUND)
    dune_add_test(NAME CORE_output_epswriter_test SOURCES output_epswriter_test.cc)
    target_link_libraries(output_epswriter_test ${PSGRAF_LIBRARIES})
endif()

# add custom target for 'CORE' prefix
add_custom_target(test_core
    COMMAND ctest --output-on-failure --tests-regex ^CORE_.+$)<|MERGE_RESOLUTION|>--- conflicted
+++ resolved
@@ -14,11 +14,8 @@
     output_agent_test_gmsh
     output_agent_test_rect
     simulation_test
-<<<<<<< HEAD
-    tags_test)
-=======
+    tags_test
     state_test)
->>>>>>> 033b19ec
 
 # add CORE tests
 foreach(test ${TESTS_CORE})
