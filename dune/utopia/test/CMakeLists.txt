# place mesh in build directory
file(COPY "square.msh" "cube.msh" DESTINATION ${CMAKE_CURRENT_BINARY_DIR})

# collect CORE tests
set(TESTS_CORE
    agent_test_2d
    agent_test_3d
    entity_test
    cell_test
    dependency_test
    grid_test
    grid_cells_test_2d
    grid_cells_test_3d
    output_agent_test_gmsh
    output_agent_test_rect
    simulation_test
<<<<<<< HEAD
    state_test)
=======
    tags_test)
>>>>>>> 43614ce1

# add CORE tests
foreach(test ${TESTS_CORE})
    dune_add_test(NAME CORE_${test} SOURCES ${test}.cc)
endforeach(test)

# add EPSWriter test and link to PSGraf library
if(PSGRAF_FOUND)
    dune_add_test(NAME CORE_output_epswriter_test SOURCES output_epswriter_test.cc)
    target_link_libraries(output_epswriter_test ${PSGRAF_LIBRARIES})
endif()

# add custom target for 'CORE' prefix
add_custom_target(test_core
    COMMAND ctest --output-on-failure --tests-regex ^CORE_.+$)<|MERGE_RESOLUTION|>--- conflicted
+++ resolved
@@ -14,11 +14,9 @@
     output_agent_test_gmsh
     output_agent_test_rect
     simulation_test
-<<<<<<< HEAD
-    state_test)
-=======
-    tags_test)
->>>>>>> 43614ce1
+    state_test
+    tags_test
+    )
 
 # add CORE tests
 foreach(test ${TESTS_CORE})
