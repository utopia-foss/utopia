#ifndef UTOPIA_HH
#define UTOPIA_HH

// STL containers
#include <vector>
#include <array>
#include <initializer_list>
#include <map>
#include <bitset>

// I/O
#include <string>
#include <iostream>
#include <fstream>
#include <iomanip>
#include <ctime>

// Utility
#include <memory>
#include <chrono>
#include <type_traits>
#include <random>
#include <algorithm>
#include <functional>

#ifdef HAVE_CONFIG_H
# include "config.h"
#endif

// DUNE HEADERS
#include "utopia_dune.hh"

// UTOPIA
#include "types.hh"
#include "neighborhoods.hh"
#include "state.hh"
#include "tags.hh"
#include "entity.hh"
#include "cell.hh"
// #include "agent.hh"
#include "grid.hh"
#include "data.hh"
#include "data_vtk.hh"
#ifdef HAVE_PSGRAF
    #include "data_eps.hh"
#endif // HAVE_PSGRAF
#include "simulation.hh"
#include "setup.hh"
<<<<<<< HEAD
=======
#include "tags.hh"
#include "model.hh"
>>>>>>> 156e7a6e

#endif // UTOPIA_HH<|MERGE_RESOLUTION|>--- conflicted
+++ resolved
@@ -46,10 +46,7 @@
 #endif // HAVE_PSGRAF
 #include "simulation.hh"
 #include "setup.hh"
-<<<<<<< HEAD
-=======
 #include "tags.hh"
 #include "model.hh"
->>>>>>> 156e7a6e
 
 #endif // UTOPIA_HH