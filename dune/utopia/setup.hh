--- conflicted
+++ resolved
@@ -168,27 +168,16 @@
      *  \param traits Default traits of all cells
      *  \return Container with created cells
     */
-<<<<<<< HEAD
-    template<
-        typename State = int,
-        typename Tag,
-=======
     template< 
         bool sync,
         typename State = int,
         typename Tag= DefaultTag,
->>>>>>> 2fa2554a
         std::size_t custom_neighborhood_count = 0,
         typename GridType
     >
     decltype(auto) create_cells_on_grid (
         const GridWrapper<GridType>& grid_wrapper,
-<<<<<<< HEAD
-        const State state = 0,
-        const Traits traits = 0)
-=======
         const State state = 0)
->>>>>>> 2fa2554a
     {
 
         using GridTypes = GridTypeAdaptor<GridType>;
@@ -197,11 +186,7 @@
         using Mapper = typename GridTypes::Mapper;
         using Index = typename GridTypes::Index;
 
-<<<<<<< HEAD
-        using CellType = Cell<State,Traits,Position,Index,custom_neighborhood_count>;
-=======
         using CellType = Cell<State,sync,Position,Tag,Index>;
->>>>>>> 2fa2554a
 
         auto grid = grid_wrapper._grid;
         GV gv(*grid);
@@ -225,11 +210,7 @@
             }
 
             cells.emplace_back(std::make_shared<CellType>
-<<<<<<< HEAD
-                (state,traits,pos,id,boundary));
-=======
                 (state,pos,boundary,id));
->>>>>>> 2fa2554a
         }
 
         cells.shrink_to_fit();
