--- conflicted
+++ resolved
@@ -221,18 +221,9 @@
             return;
         }
 
-<<<<<<< HEAD
-        // not entirely sure if this really makes sense,
-        // I do not think that it suffices for all possible cases!
-        unsigned min_m =
-            std::min({endmod, unsigned(ctrt.size()), unsigned(trt.size())});
-        unsigned min_a = std::min(endmod, unsigned(trt.size()));
-=======
-
         // FIXME: check if the algorithm is correct!
         unsigned min_m = std::min({end, unsigned(ctrt.size()), unsigned(trt.size())});
         unsigned min_a = std::min(end, unsigned(trt.size()));
->>>>>>> cadaf9da
 
         for (unsigned i = startmod; i < min_m; ++i)
         {
@@ -737,7 +728,6 @@
         this->_time += dt;
     }
 
-    
     void monitor()
     {
         // fucking empty monitor function of which I do not know what to do
@@ -841,8 +831,7 @@
                 reproduce(*_population[i]);
             }
 
-            std::shuffle(_population.begin(), _population.begin()+size,
-                         *(this->_rng));
+            std::shuffle(_population.begin(), _population.begin() + size, *(this->_rng));
             for (std::size_t i = 0; i < size; ++i)
             {
                 kill(*_population[i]);
@@ -854,7 +843,6 @@
             std::remove_if(_population.begin(), _population.end(),
                            [](auto agent) { return agent->state().deathflag; }),
             _population.end());
-
     }
 
     /**
