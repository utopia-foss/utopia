--- conflicted
+++ resolved
@@ -65,17 +65,9 @@
     # Model structure: Agent- & cell types etc
     construction: true
     decay: true
-<<<<<<< HEAD
-    highresinterval: [[0, 2500], [50000, 52500], [500000,502500], [997500, 1000000], [1100000, 1102500], [1250000, 1252500], [1500000,1502500], [1997500, 2000000]]
-    agenttype: !sweep 
-      default: simple 
-      values: [simple, complex]
-    threadnum: 2
-=======
     highresinterval: [[0, 2500], [50000, 52500], [500000,502500], [997500, 1000000]]
     agenttype: simple
     infotime: 100
->>>>>>> d221d5d0
 
     # stuff for worker manager
 worker_manager:
@@ -87,8 +79,4 @@
   out_dir: ~/utopia_output
 
   # model note is added to the output directory path
-<<<<<<< HEAD
-  model_note: "test_run_long"
-=======
   model_note: "test"
->>>>>>> d221d5d0
