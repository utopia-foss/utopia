#include <dune/utopia/core/tags.hh>
#include <dune/utopia/models/Amee/agentpolicies/agent_updatepolicy.hh>
#include <dune/utopia/models/Amee/agentstates/agentstate.hh>
#include <dune/utopia/models/Amee/agentstates/agentstate_policy_complex.hh>
#include <dune/utopia/models/Amee/agentstates/agentstate_policy_simple.hh>
#include <dune/utopia/models/Amee/utils/custom_cell.hh>
#include <dune/utopia/models/Amee/utils/custom_setup.hh>
#include <dune/utopia/models/Amee/utils/generators.hh>
#include <dune/utopia/models/AmeeMulti/AmeeMulti.hh>

#include <iostream>
#include <thread>

using namespace Utopia::Models::AmeeMulti;
using namespace std::literals::chrono_literals;

// build a struct which makes setup simpler
<<<<<<< HEAD
template <template <typename, typename, typename> class AgentPolicy,
          typename G,
          typename P,
          typename RNG,
          template <typename> class Adaptionfunc,
          template <typename, typename, typename, typename> class Agentupdatepolicy,
          bool construction,
          bool decay>
=======
template <template <typename, typename, typename> class AgentPolicy, typename G, typename P, typename RNG, bool construction, bool decay>
>>>>>>> d221d5d0
struct Modelfactory
{
    template <typename Agent>
    using Adaptionfunction = std::function<std::vector<double>(Agent&)>;

    template <typename Model, typename Cellmanager>
    auto operator()(std::string name, Model& parentmodel, Cellmanager& cellmanager, std::string adaptionfunctionname)
    {
        using CellType = typename Cellmanager::Cell;
        using Genotype = G;
        using Phenotype = P;
        using Policy = AgentPolicy<Genotype, Phenotype, RNG>;
        using Agentstate =
            Utopia::Models::Amee::AgentState<CellType, Policy, std::vector<double>>;
        using Position = Dune::FieldVector<double, 2>;
        using AgentType =
            Utopia::Agent<Agentstate, Utopia::EmptyTag, std::size_t, Position>;

        std::map<std::string, Adaptionfunction<AgentType>> adaptionfunctionmap = {
            {"multi_notnormed", multi_notnormed},
            {"multi_normed", multi_normed},
            {"simple_notnormed", simple_notnormed},
            {"simple_normed", simple_normed}};

        using AgentAdaptor = std::function<double(const std::shared_ptr<AgentType>&)>;
        using AgentAdaptortuple = std::tuple<std::string, AgentAdaptor>;

        using CellAdaptor = std::function<double(const std::shared_ptr<CellType>)>;
        using CellAdaptortuple = std::tuple<std::string, CellAdaptor>;

        std::vector<AgentAdaptortuple> agentadaptors{
            AgentAdaptortuple{"accumulated_adaption",
                              [](const auto& agent) -> double {
                                  return std::accumulate(
                                      agent->state().adaption.begin(),
                                      agent->state().adaption.end(), 0.);
                              }},
            AgentAdaptortuple{
                "sumlen",
                [](const auto& agent) -> double { return agent->state().sumlen; }},
            AgentAdaptortuple{"divisor",
                              [](const auto& agent) -> double {
                                  return agent->state().divisor;
                              }},
            AgentAdaptortuple{"intensity",
                              [](const auto& agent) -> double {
                                  return agent->state().intensity;
                              }},
            AgentAdaptortuple{
                "start",
                [](const auto& agent) -> double { return agent->state().start; }},
            AgentAdaptortuple{
                "end",
                [](const auto& agent) -> double { return agent->state().end; }},
            AgentAdaptortuple{"startmod",
                              [](const auto& agent) -> double {
                                  return agent->state().start_mod;
                              }},
            AgentAdaptortuple{"endmod",
                              [](const auto& agent) -> double {
                                  return agent->state().end_mod;
                              }},
            AgentAdaptortuple{"fitness",
                              [](const auto& agent) -> double {
                                  return agent->state().fitness;
                              }},
            AgentAdaptortuple{"cell_id",
                              [](const auto& agent) -> double {
                                  return agent->state().habitat->id();
                              }},
            AgentAdaptortuple{
                "age",
                [](const auto& agent) -> double { return agent->state().age; }},
            AgentAdaptortuple{"traitlen", [](const auto& agent) -> double {
                                  return agent->state().phenotype.size();
                              }}};

        std::vector<CellAdaptortuple> celladaptors{
            CellAdaptortuple{"resources",
                             [](const auto& cell) -> double {
                                 return std::accumulate(
                                     cell->state().resources.begin(),
                                     cell->state().resources.end(), 0.);
                             }},
            CellAdaptortuple{"resourceinfluxes",
                             [](const auto& cell) -> double {
                                 return std::accumulate(
                                     cell->state().resourceinflux.begin(),
                                     cell->state().resourceinflux.end(), 0.);
                             }},
            CellAdaptortuple{"cell_traitlen", [](const auto& cell) -> double {
                                 return cell->state().celltrait.size();
                             }}};
        // making model types
        using Modeltypes = Utopia::ModelTypes<RNG>;
        std::cout << " producing model" << std::endl;

<<<<<<< HEAD
        return AmeeMulti<CellType, AgentType, Modeltypes, Adaptionfunc<AgentType>,
                         RNG, Agentupdatepolicy, construction, decay>(
=======
        return AmeeMulti<CellType, AgentType, Modeltypes, Adaptionfunction<AgentType>, construction, decay>(
>>>>>>> d221d5d0
            name, parentmodel, cellmanager.cells(),
            adaptionfunctionmap[adaptionfunctionname], agentadaptors, celladaptors);
    }
};

<<<<<<< HEAD
// globally used typedefs for stuff
template <typename Agent>
using Adaptionfunction = std::function<std::vector<double>(Agent&)>;

template <typename Cell, typename Agent, typename Adaptionfunction, typename RNG>
using Updatepolicy =
    Utopia::Models::Amee::SequentialPolicy<Cell, Agent, Adaptionfunction, RNG>;

=======
>>>>>>> d221d5d0
int main(int argc, char** argv)
{
    Dune::MPIHelper::instance(argc, argv);

    try
    {
        using RNG = Utopia::Models::Amee::Xoroshiro256starstar;
        using CT = std::vector<double>;
        using CS = Utopia::Models::Amee::Cellstate<CT, std::vector<double>>;

        // Initialize the PseudoParent from config file path
        Utopia::PseudoParent<RNG> pp(argv[1]);

        // make managers first -> this has to be wrapped in a factory function
        auto cellmanager = Utopia::Models::Amee::Setup::create_grid_manager_cells<
            Utopia::Models::Amee::StaticCell, CS, true, 2, true, false>(
            "AmeeMulti", pp);

        // read stuff from the config
        bool construction =
            Utopia::as_bool(pp.get_cfg()["AmeeMulti"]["construction"]);

        bool decay = Utopia::as_bool(pp.get_cfg()["AmeeMulti"]["decay"]);

        std::string agenttype =
            Utopia::as_str(pp.get_cfg()["AmeeMulti"]["agenttype"]);

        std::string adaptionfunction =
            Utopia::as_str(pp.get_cfg()["AmeeMulti"]["adaptionfunction"]);

        if (std::make_tuple(construction, decay, agenttype) ==
            std::tuple<bool, bool, std::string>{true, true, "simple"})
        {
            using Genotype = std::vector<double>;
            using Phenotype = std::vector<double>;
<<<<<<< HEAD
            Modelfactory<Utopia::Models::Amee::Agentstate_policy_simple, Genotype,
                         Phenotype, RNG, Adaptionfunction, Updatepolicy, true, true>
                factory;
=======
            Modelfactory<Utopia::Models::Amee::Agentstate_policy_simple, Genotype, Phenotype, RNG, true, true> factory;
>>>>>>> d221d5d0

            auto model = factory("AmeeMulti", pp, cellmanager, adaptionfunction);
            model.run();
        }
        else if (std::make_tuple(construction, decay, agenttype) ==
                 std::tuple<bool, bool, std::string>{true, true, "complex"})
        {
            using Genotype = std::vector<int>;
            using Phenotype = std::vector<double>;
<<<<<<< HEAD
            Modelfactory<Utopia::Models::Amee::Agentstate_policy_complex, Genotype,
                         Phenotype, RNG, Adaptionfunction, Updatepolicy, true, true>
                factory;
=======
            Modelfactory<Utopia::Models::Amee::Agentstate_policy_complex, Genotype, Phenotype, RNG, true, true> factory;
>>>>>>> d221d5d0

            auto model = factory("AmeeMulti", pp, cellmanager, adaptionfunction);
            model.run();
        }
        else if (std::make_tuple(construction, decay, agenttype) ==
                 std::tuple<bool, bool, std::string>{true, false, "simple"})
        {
            using Genotype = std::vector<double>;
            using Phenotype = std::vector<double>;
<<<<<<< HEAD
            Modelfactory<Utopia::Models::Amee::Agentstate_policy_simple, Genotype,
                         Phenotype, RNG, Adaptionfunction, Updatepolicy, true, false>
                factory;
=======
            Modelfactory<Utopia::Models::Amee::Agentstate_policy_simple, Genotype, Phenotype, RNG, true, false> factory;
>>>>>>> d221d5d0

            auto model = factory("AmeeMulti", pp, cellmanager, adaptionfunction);
            model.run();
        }
        else if (std::make_tuple(construction, decay, agenttype) ==
                 std::tuple<bool, bool, std::string>{false, false, "complex"})
        {
            using Genotype = std::vector<int>;
            using Phenotype = std::vector<double>;
<<<<<<< HEAD
            Modelfactory<Utopia::Models::Amee::Agentstate_policy_complex, Genotype,
                         Phenotype, RNG, Adaptionfunction, Updatepolicy, false, false>
                factory;
=======
            Modelfactory<Utopia::Models::Amee::Agentstate_policy_complex, Genotype, Phenotype, RNG, false, false> factory;
>>>>>>> d221d5d0

            auto model = factory("AmeeMulti", pp, cellmanager, adaptionfunction);
            model.run();
        }
        return 0;
    }
    catch (std::exception& e)
    {
        std::cerr << "An exception occured: " << e.what() << std::endl;
        return -1;
    }
    catch (...)
    {
        std::cerr << "An unidentifiable exception occured" << std::endl;
        return -1;
    }
}<|MERGE_RESOLUTION|>--- conflicted
+++ resolved
@@ -15,18 +15,7 @@
 using namespace std::literals::chrono_literals;
 
 // build a struct which makes setup simpler
-<<<<<<< HEAD
-template <template <typename, typename, typename> class AgentPolicy,
-          typename G,
-          typename P,
-          typename RNG,
-          template <typename> class Adaptionfunc,
-          template <typename, typename, typename, typename> class Agentupdatepolicy,
-          bool construction,
-          bool decay>
-=======
 template <template <typename, typename, typename> class AgentPolicy, typename G, typename P, typename RNG, bool construction, bool decay>
->>>>>>> d221d5d0
 struct Modelfactory
 {
     template <typename Agent>
@@ -124,28 +113,12 @@
         using Modeltypes = Utopia::ModelTypes<RNG>;
         std::cout << " producing model" << std::endl;
 
-<<<<<<< HEAD
-        return AmeeMulti<CellType, AgentType, Modeltypes, Adaptionfunc<AgentType>,
-                         RNG, Agentupdatepolicy, construction, decay>(
-=======
         return AmeeMulti<CellType, AgentType, Modeltypes, Adaptionfunction<AgentType>, construction, decay>(
->>>>>>> d221d5d0
             name, parentmodel, cellmanager.cells(),
             adaptionfunctionmap[adaptionfunctionname], agentadaptors, celladaptors);
     }
 };
 
-<<<<<<< HEAD
-// globally used typedefs for stuff
-template <typename Agent>
-using Adaptionfunction = std::function<std::vector<double>(Agent&)>;
-
-template <typename Cell, typename Agent, typename Adaptionfunction, typename RNG>
-using Updatepolicy =
-    Utopia::Models::Amee::SequentialPolicy<Cell, Agent, Adaptionfunction, RNG>;
-
-=======
->>>>>>> d221d5d0
 int main(int argc, char** argv)
 {
     Dune::MPIHelper::instance(argc, argv);
@@ -181,13 +154,7 @@
         {
             using Genotype = std::vector<double>;
             using Phenotype = std::vector<double>;
-<<<<<<< HEAD
-            Modelfactory<Utopia::Models::Amee::Agentstate_policy_simple, Genotype,
-                         Phenotype, RNG, Adaptionfunction, Updatepolicy, true, true>
-                factory;
-=======
             Modelfactory<Utopia::Models::Amee::Agentstate_policy_simple, Genotype, Phenotype, RNG, true, true> factory;
->>>>>>> d221d5d0
 
             auto model = factory("AmeeMulti", pp, cellmanager, adaptionfunction);
             model.run();
@@ -197,13 +164,7 @@
         {
             using Genotype = std::vector<int>;
             using Phenotype = std::vector<double>;
-<<<<<<< HEAD
-            Modelfactory<Utopia::Models::Amee::Agentstate_policy_complex, Genotype,
-                         Phenotype, RNG, Adaptionfunction, Updatepolicy, true, true>
-                factory;
-=======
             Modelfactory<Utopia::Models::Amee::Agentstate_policy_complex, Genotype, Phenotype, RNG, true, true> factory;
->>>>>>> d221d5d0
 
             auto model = factory("AmeeMulti", pp, cellmanager, adaptionfunction);
             model.run();
@@ -213,13 +174,7 @@
         {
             using Genotype = std::vector<double>;
             using Phenotype = std::vector<double>;
-<<<<<<< HEAD
-            Modelfactory<Utopia::Models::Amee::Agentstate_policy_simple, Genotype,
-                         Phenotype, RNG, Adaptionfunction, Updatepolicy, true, false>
-                factory;
-=======
             Modelfactory<Utopia::Models::Amee::Agentstate_policy_simple, Genotype, Phenotype, RNG, true, false> factory;
->>>>>>> d221d5d0
 
             auto model = factory("AmeeMulti", pp, cellmanager, adaptionfunction);
             model.run();
@@ -229,13 +184,7 @@
         {
             using Genotype = std::vector<int>;
             using Phenotype = std::vector<double>;
-<<<<<<< HEAD
-            Modelfactory<Utopia::Models::Amee::Agentstate_policy_complex, Genotype,
-                         Phenotype, RNG, Adaptionfunction, Updatepolicy, false, false>
-                factory;
-=======
             Modelfactory<Utopia::Models::Amee::Agentstate_policy_complex, Genotype, Phenotype, RNG, false, false> factory;
->>>>>>> d221d5d0
 
             auto model = factory("AmeeMulti", pp, cellmanager, adaptionfunction);
             model.run();
