#ifndef HDFATTRIBUTE_HH
#define HDFATTRIBUTE_HH
#include "hdfbufferfactory.hh"
#include "hdftypefactory.hh"

#include <functional>
#include <hdf5.h>
#include <hdf5_hl.h>
#include <memory>
#include <string>
namespace Utopia
{
namespace DataIO
{
/**
 * @brief Class for hdf5 attribute, which can be attached to groups and
 * datasets.

 */
template <typename HDFObject>
class HDFAttribute
{
private:
    // helper for making attribute

    /**
     * @brief private helper function for creation of attribute
     *
     * @tparam result_type
     * @return hid_t
     */
    template <typename result_type>
    hid_t __make_attribute__(hsize_t typesize = 0)
    {
        hid_t dspace = H5Screate_simple(1, &_size, nullptr);

        hid_t atr = H5Acreate2(_parent_object.get().get_id(), _name.c_str(),
                               HDFTypeFactory::type<result_type>(typesize),
                               dspace, H5P_DEFAULT, H5P_DEFAULT);
        H5Sclose(dspace);
        return atr;
    }

protected:
    /**
     * @brief id of attribute itself
     *
     */
    hid_t _attribute;

    /**
     * @brief name of the attribute
     *
     */
    std::string _name;

    /**
     * @brief size of the attributes dataspace
     *
     */
    hsize_t _size;
    /**
     * @brief reference to id of parent object: dataset or group
     *
     */
<<<<<<< HEAD
    HDFObject& _parent_object;
=======
    std::reference_wrapper<HDFObject> _parent_object;
>>>>>>> 3fee8b11

public:
    /**
     * @brief Get underlying id of attribute
     *
     * @return hid_t underlying HDF5 id.
     */
    hid_t get_id()
    {
        return _attribute;
    }
    /**
     * @brief get Attribute name
     *
     * @return std::string
     */
    std::string get_name()
    {
        return _name;
    }

    /**
     * @brief Get the hdf5 object to which the attribute belongs
     *
     * @return weak pointer to HDFObject
     */
    HDFObject& get_parent()
    {
<<<<<<< HEAD
        return _parent_object;
=======
        return _parent_object.get();
>>>>>>> 3fee8b11
    }

    /**
     * @brief closes the attribute
     *
     */
    void close()
    {
        if (_attribute != -1)
        {
            H5Aclose(_attribute);
            _attribute = -1;
        }
    }

    /**
     * @brief For reading an attribute back
     *
     * @tparam Iter
     * @tparam Adaptor
     * @param begin
     * @param end
     * @param adaptor
     */
    template <typename Type>
    auto read()
    {
        if (_attribute == -1)
        {
            throw std::runtime_error(
<<<<<<< HEAD
                "trying to read a nonexstiant or closed attribute");
        }
        if constexpr (is_container_type<Type>::value == true)
        {
            if constexpr (std::is_same_v<Type, std::string> == true)
=======
                "trying to read a nonexstiant or closed attribute named '" +
                _name + "'");
        }
        if constexpr (is_container_type<Type>::value)
        {
            if constexpr (std::is_same_v<Type, std::string>)
>>>>>>> 3fee8b11
            {
                // get type the attribute has internally
                hid_t type = H5Aget_type(_attribute);
                _size = H5Tget_size(type);
                // make a vector of the corresponding C type

                std::string buffer;
                buffer.resize(_size);
                // read data into it and return

                H5Aread(_attribute, type, buffer.data());
                return buffer;
            }
            else
            {
                // get type the attribute has internally
                hid_t type = H5Aget_type(_attribute);
                _size = H5Tget_size(type);
                // make a vector of the corresponding C type

                std::vector<Type> buffer(_size);

                // read data into it and return

                H5Aread(_attribute, type, buffer.data());
                return buffer;
            }
        }
        else
        {
            if (_attribute == -1)
            {
                throw std::runtime_error(
<<<<<<< HEAD
                    "trying to read a nonexstiant or closed attribute");
=======
                    "trying to read a nonexstiant or closed attribute named '" +
                    _name + "'");
>>>>>>> 3fee8b11
            }
            else
            {
                // get type the attribute has internally
                hid_t type = H5Aget_type(_attribute);
                // make a vector of the corresponding C type

                Type data;

                // read data into it and return

                H5Aread(_attribute, type, &data);
                return data;
            }
        }
    }

    /**
     * @brief Function for writing data to the dataset
     *
     * @param begin
     * @param end
     * @param adaptor
     */
    template <typename Type>
    void write(Type& attribute_data)
    {
        // using result_type = typename HDFTypeFactory::result_type<Type>::type;
        // when stuff is vector string we can write directly, otherwise we
        // have to buffer
<<<<<<< HEAD
        if constexpr (is_container_type<Type>::value == true)
=======
        if constexpr (is_container_type<Type>::value)
>>>>>>> 3fee8b11
        {
            if (_attribute == -1)
            {
                _attribute = __make_attribute__<Type>(attribute_data.size());
            }
            if constexpr (std::is_same_v<Type, std::string>)
            {
                H5Awrite(_attribute, HDFTypeFactory::type<Type>(attribute_data.size()),
                         attribute_data.data());
                // when stuff is not a vector or string we first have to buffer
            }
            else
            {
                auto buffer = HDFBufferFactory::buffer(
                    std::begin(attribute_data), std::end(attribute_data),
                    [](auto& value) { return value; });

                if (_attribute == -1)
                {
                    _attribute = __make_attribute__<Type>(attribute_data.size());
                }
                H5Awrite(_attribute, HDFTypeFactory::type<Type>(attribute_data.size()),
                         buffer.data());
            }
        }
        else
        {
            if (_attribute == -1)
            {
                _attribute = __make_attribute__<Type>();
            }
            H5Awrite(_attribute, HDFTypeFactory::type<Type>(), &attribute_data);
        }
    }

    /**
     * @brief Default constructor
     *
     */
    HDFAttribute() = delete;

    /**
     * @brief Copy constructor
     *
     * @param other
     */
    HDFAttribute(const HDFAttribute& other)
        : _attribute(other._attribute),
          _name(other._name),
          _size(other._size),
          _parent_object(other._parent_object)
    {
    }
<<<<<<< HEAD
=======

>>>>>>> 3fee8b11
    /**
     * @brief Move constructor
     *
     * @param other
     */
<<<<<<< HEAD
    HDFAttribute(HDFAttribute&& other) = delete;
=======
    HDFAttribute(HDFAttribute&& other)
        : _attribute(std::move(other._attribute)),
          _name(std::move(other._name)),
          _size(std::move(other._size)),
          _parent_object(std::move(other._parent_object))
    {
    }
>>>>>>> 3fee8b11

    /**
     * @brief Assignment operator
     *
     * @param other
     * @return HDFAttribute&
     */
<<<<<<< HEAD
    HDFAttribute& operator=(HDFAttribute&& other) = delete;
=======
    HDFAttribute& operator=(const HDFAttribute& other)
    {
        _attribute = other._attribute;
        _name = other._name;
        _size = other._size;
        _parent_object = other._parent_object;
        return *this;
    }

    /**
     * @brief Move assignment operator
     *
     * @param other
     * @return HDFAttribute&
     */
    HDFAttribute& operator=(HDFAttribute&& other)
    {
        _attribute = std::move(other._attribute);
        _name = std::move(other._name);
        _size = std::move(other._size);
        _parent_object = std::move(other._parent_object);
        return *this;
    }
>>>>>>> 3fee8b11
    /**
     * @brief Destructor
     *
     */
    virtual ~HDFAttribute()
    {
<<<<<<< HEAD
        // if (H5Iis_valid(_attribute) > 0)
        if (H5Iis_valid(_attribute) == 0)
        { // FIXME: add check to make sure that
          // it is not
          // more than once closed
=======
        if (H5Iis_valid(_attribute))
        { // FIXME: add check to make sure that
          // it is not closed more than once
>>>>>>> 3fee8b11
            H5Aclose(_attribute);
        }
    }

    /**
     * @brief Constructor for attribute
     *
     * @param object the object to create the attribute at
     * @param name the name of the attribute
     * @param size the size of the attribute if known, if unknown it is 1
     */

    HDFAttribute(HDFObject& object, std::string name)
        : _name(name), _size(1), _parent_object(object)
    {
<<<<<<< HEAD
        if (H5LTfind_attribute(object.get_id(), _name.c_str()) == 1)
        { // attribute exists
            _attribute = H5Aopen(object.get_id(), _name.c_str(), H5P_DEFAULT);
        }
        else
        { // attribute does not exist: make
            _attribute = -1;
=======
        // checks the validity and opens attribute if possible, else postphones
        // until it is written
        if (H5Iis_valid(_parent_object.get().get_id()) == false)
        {
            throw std::invalid_argument(
                "parent_object of attribute " + _name +
                "is invalid, has it been closed already?");
        }
        else
        {
            if (H5LTfind_attribute(object.get_id(), _name.c_str()) == 1)
            { // attribute exists
                _attribute = H5Aopen(object.get_id(), _name.c_str(), H5P_DEFAULT);
            }
            else
            { // attribute does not exist: make
                _attribute = -1;
            }
>>>>>>> 3fee8b11
        }
    }
};

} // namespace DataIO
} // namespace Utopia
#endif<|MERGE_RESOLUTION|>--- conflicted
+++ resolved
@@ -63,11 +63,7 @@
      * @brief reference to id of parent object: dataset or group
      *
      */
-<<<<<<< HEAD
-    HDFObject& _parent_object;
-=======
     std::reference_wrapper<HDFObject> _parent_object;
->>>>>>> 3fee8b11
 
 public:
     /**
@@ -96,11 +92,7 @@
      */
     HDFObject& get_parent()
     {
-<<<<<<< HEAD
-        return _parent_object;
-=======
         return _parent_object.get();
->>>>>>> 3fee8b11
     }
 
     /**
@@ -131,20 +123,12 @@
         if (_attribute == -1)
         {
             throw std::runtime_error(
-<<<<<<< HEAD
-                "trying to read a nonexstiant or closed attribute");
-        }
-        if constexpr (is_container_type<Type>::value == true)
-        {
-            if constexpr (std::is_same_v<Type, std::string> == true)
-=======
                 "trying to read a nonexstiant or closed attribute named '" +
                 _name + "'");
         }
         if constexpr (is_container_type<Type>::value)
         {
             if constexpr (std::is_same_v<Type, std::string>)
->>>>>>> 3fee8b11
             {
                 // get type the attribute has internally
                 hid_t type = H5Aget_type(_attribute);
@@ -178,12 +162,8 @@
             if (_attribute == -1)
             {
                 throw std::runtime_error(
-<<<<<<< HEAD
-                    "trying to read a nonexstiant or closed attribute");
-=======
                     "trying to read a nonexstiant or closed attribute named '" +
                     _name + "'");
->>>>>>> 3fee8b11
             }
             else
             {
@@ -214,11 +194,7 @@
         // using result_type = typename HDFTypeFactory::result_type<Type>::type;
         // when stuff is vector string we can write directly, otherwise we
         // have to buffer
-<<<<<<< HEAD
-        if constexpr (is_container_type<Type>::value == true)
-=======
         if constexpr (is_container_type<Type>::value)
->>>>>>> 3fee8b11
         {
             if (_attribute == -1)
             {
@@ -272,18 +248,12 @@
           _parent_object(other._parent_object)
     {
     }
-<<<<<<< HEAD
-=======
-
->>>>>>> 3fee8b11
+
     /**
      * @brief Move constructor
      *
      * @param other
      */
-<<<<<<< HEAD
-    HDFAttribute(HDFAttribute&& other) = delete;
-=======
     HDFAttribute(HDFAttribute&& other)
         : _attribute(std::move(other._attribute)),
           _name(std::move(other._name)),
@@ -291,7 +261,6 @@
           _parent_object(std::move(other._parent_object))
     {
     }
->>>>>>> 3fee8b11
 
     /**
      * @brief Assignment operator
@@ -299,9 +268,6 @@
      * @param other
      * @return HDFAttribute&
      */
-<<<<<<< HEAD
-    HDFAttribute& operator=(HDFAttribute&& other) = delete;
-=======
     HDFAttribute& operator=(const HDFAttribute& other)
     {
         _attribute = other._attribute;
@@ -325,24 +291,15 @@
         _parent_object = std::move(other._parent_object);
         return *this;
     }
->>>>>>> 3fee8b11
     /**
      * @brief Destructor
      *
      */
     virtual ~HDFAttribute()
     {
-<<<<<<< HEAD
-        // if (H5Iis_valid(_attribute) > 0)
-        if (H5Iis_valid(_attribute) == 0)
-        { // FIXME: add check to make sure that
-          // it is not
-          // more than once closed
-=======
         if (H5Iis_valid(_attribute))
         { // FIXME: add check to make sure that
           // it is not closed more than once
->>>>>>> 3fee8b11
             H5Aclose(_attribute);
         }
     }
@@ -358,15 +315,6 @@
     HDFAttribute(HDFObject& object, std::string name)
         : _name(name), _size(1), _parent_object(object)
     {
-<<<<<<< HEAD
-        if (H5LTfind_attribute(object.get_id(), _name.c_str()) == 1)
-        { // attribute exists
-            _attribute = H5Aopen(object.get_id(), _name.c_str(), H5P_DEFAULT);
-        }
-        else
-        { // attribute does not exist: make
-            _attribute = -1;
-=======
         // checks the validity and opens attribute if possible, else postphones
         // until it is written
         if (H5Iis_valid(_parent_object.get().get_id()) == false)
@@ -385,7 +333,6 @@
             { // attribute does not exist: make
                 _attribute = -1;
             }
->>>>>>> 3fee8b11
         }
     }
 };
