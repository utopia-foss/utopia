#ifndef UTOPIA_BASE_HH
#define UTOPIA_BASE_HH

// STL containers
#include <vector>
#include <array>
#include <initializer_list>
#include <map>
#include <bitset>

// I/O
#include <string>
#include <iostream>
#include <fstream>
#include <iomanip>
#include <ctime>

// Utility
#include <memory>
#include <chrono>
#include <type_traits>
#include <random>
#include <algorithm>
#include <functional>

#ifdef HAVE_CONFIG_H
# include "config.h"
#endif

// DUNE HEADERS
#pragma GCC system_header // disable DUNE internal warnings

// DUNE-COMMON
#include <dune/common/parallel/mpihelper.hh>
#include <dune/common/exceptions.hh>
#include <dune/common/fvector.hh>
#include <dune/common/fmatrix.hh>
#include <dune/common/timer.hh>

// DUNE-GRID
#include <dune/grid/yaspgrid.hh>
#include <dune/grid/uggrid.hh>
#include <dune/grid/io/file/gmshreader.hh>
#include <dune/grid/utility/structuredgridfactory.hh>
#include <dune/grid/common/mcmgmapper.hh>
#include <dune/grid/io/file/vtk/vtksequencewriter.hh>

// UTOPIA
<<<<<<< HEAD
// Can add headers that should always be available here
=======
#include "core/types.hh"
>>>>>>> 8a7777ef

#endif // UTOPIA_BASE_HH<|MERGE_RESOLUTION|>--- conflicted
+++ resolved
@@ -46,10 +46,6 @@
 #include <dune/grid/io/file/vtk/vtksequencewriter.hh>
 
 // UTOPIA
-<<<<<<< HEAD
-// Can add headers that should always be available here
-=======
 #include "core/types.hh"
->>>>>>> 8a7777ef
 
 #endif // UTOPIA_BASE_HH