--- conflicted
+++ resolved
@@ -44,12 +44,7 @@
     template<bool structured, bool periodic, typename GridType, typename CellType>
     auto create_manager_cells (
         const GridWrapper<GridType>& wrapper,
-<<<<<<< HEAD
-        const CellContainer<CellType>& cells,
-        const std::shared_ptr<RNG> rng = std::make_shared<DefaultRNG>(42))
-=======
         const CellContainer<CellType>& cells)
->>>>>>> 59f5d972
         -> GridManager<
             Manager::Cells, CellType, GridType, structured, periodic>
     {
@@ -65,12 +60,7 @@
     template<bool structured, bool periodic, typename GridType, typename AgentType>
     auto create_manager_agents (
         const GridWrapper<GridType>& wrapper,
-<<<<<<< HEAD
-        const AgentContainer<AgentType>& agents,
-        const std::shared_ptr<RNG> rng = std::make_shared<DefaultRNG>(42))
-=======
         const AgentContainer<AgentType>& agents)
->>>>>>> 59f5d972
         -> GridManager<
             Manager::Agents, AgentType, GridType, structured, periodic>
     {
@@ -248,7 +238,7 @@
              [](const auto& ext){
                  return std::uniform_real_distribution<Coordinate>(0.0,ext);
          });
-         DefaultRNG ran(123456); //TODO
+         DefaultRNG ran(123456);
 
          // create agents
          for(std::size_t i = 0; i<count; ++i)
