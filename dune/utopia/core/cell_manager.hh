--- conflicted
+++ resolved
@@ -513,17 +513,6 @@
         return cont;
     }
 
-<<<<<<< HEAD
-
-    /// Set up cells container via initial state from config or default constr
-    /** \detail This function creates an initial state object and then passes it
-      *         over to setup_cells(initial_state). It checks whether the
-      *         CellStateType is constructible via a config node and if the
-      *         config entries to construct it are available. It can fall back
-      *         to try the default constructor to construct the object. If both
-      *         are not possible or the configuration was invalid, a run time
-      *         error message is emitted.
-=======
     /// Set up cells container via config or default constructor
     /** \detail If no explicit initial state is given, this setup function is
       *         called.
@@ -540,7 +529,6 @@
       * \note   If the constructor for the cell state has an RNG available
       *         it is called anew for _each_ cell; otherwise, an initial state
       *         is constructed _once_ and used for all cells.
->>>>>>> 8122fce1
       */
     CellContainer<Cell> setup_cells() {
         // Distinguish depending on constructor.
