#ifndef UTOPIA_MODEL_HH
#define UTOPIA_MODEL_HH

#include <dune/utopia/data_io/hdffile.hh>
#include <dune/utopia/data_io/hdfgroup.hh>
#include <dune/utopia/data_io/cfg_utils.hh>
#include <dune/utopia/data_io/monitor.hh>
#include <dune/utopia/core/logging.hh>


namespace Utopia {

/// Wrapper struct for defining base class data types
/** \tparam DataType              Type of the data the model operates on
 *  \tparam BoundaryConditionType Data type of the boundary condition. If not
 *                                set, an empty struct is used as default.
 *  \tparam RNGType               The RNG class to use
 *  \tparam ConfigType            The class to use for reading the config
 *  \tparam DataGroupType         The data group class to store datasets in
 *  \tparam DataSetType           The data group class to store data in
 *  \tparam TimeType              The type to use for the time members
 *  \tparam MonitorType           The type to use for the Monitor member
 */
template<typename RNGType=DefaultRNG,
         typename ConfigType=Utopia::DataIO::Config,
         typename DataGroupType=Utopia::DataIO::HDFGroup,
         typename DataSetType=Utopia::DataIO::HDFDataset<Utopia::DataIO::HDFGroup>,
         typename TimeType=std::size_t,
         typename MonitorType=Utopia::DataIO::Monitor,
         typename MonitorManagerType=Utopia::DataIO::MonitorManager
         >
struct ModelTypes
{
    using RNG = RNGType;
    using Config = ConfigType;
    using DataGroup = DataGroupType;
    using DataSet = DataSetType;
    using Time = TimeType;
    using Monitor = MonitorType;
    using MonitorManager = MonitorManagerType;
    using Level = std::size_t;
};


/// Base class interface for Models using the CRT Pattern
/** \tparam Derived Type of the derived model class
 *  \tparam ModelTypes Convenience wrapper for extracting model data types
 */
template<class Derived, typename ModelTypes>
class Model
{
public:
    // -- Data types uses throughout the model class -- //
    // NOTE: these are also available to derived classes
    
    /// Data type that holds the configuration
    using Config = typename ModelTypes::Config;
    
    /// Data type that is used for storing datasets
    using DataGroup = typename ModelTypes::DataGroup;
    
    /// Data type that is used for storing data
    using DataSet = typename ModelTypes::DataSet;

    /// Data type of the shared RNG
    using RNG = typename ModelTypes::RNG;

    /// Data type for the model time
    using Time = typename ModelTypes::Time;

    /// Data type for the monitor
    using Monitor = typename ModelTypes::Monitor;

    /// Data type for the monitor manager
    using MonitorManager = typename ModelTypes::MonitorManager;

    /// Data type for the hierarchical level
    using Level = typename ModelTypes::Level;

protected:
    // -- Member declarations -- //
    /// Model-internal current time stamp
    Time _time;

    /// Model-internal maximum time stamp
    const Time _time_max;
    
    /// Name of the model instance
    const std::string _name;

    /// Config node belonging to this model instance
    const Config _cfg;

    /// The HDF group this model instance should write its data to
    const std::shared_ptr<DataGroup> _hdfgrp;

    /// How often to call write_data from iterate
    const Time _write_every;

    /// The RNG shared between models
    const std::shared_ptr<RNG> _rng;

    /// The (model) logger
    const std::shared_ptr<spdlog::logger> _log;

    /// The monitor
    Monitor _monitor;

    /// The hierarchical level
    const Level _level;

public:
    // -- Constructor -- //

    /// Constructor
    /** \detail Uses information from a parent model to create an instance of
     *          this model.
     *
     *  \tparam ParentModel The parent model's type
     *
     *  \param name         The name of this model instance, ideally used only
     *                      once on the current hierarchical level
     *  \param parent_model The parent model object from which the
     *                      corresponding config node, the group, the RNG,
     *                      and the parent log level are extracted.
     */
    template<class ParentModel>
    Model (const std::string name,
           const ParentModel &parent_model)
    :
        _time(0),
        _time_max(parent_model.get_time_max()),
        _name(name),
        //extract the other information from the parent model object
        _cfg(parent_model.get_cfg()[_name]),
        _hdfgrp(parent_model.get_hdfgrp()->open_group(_name)),
        _write_every(this->determine_write_every(parent_model)),
        _rng(parent_model.get_rng()),
        _log(spdlog::stdout_color_mt(parent_model.get_logger()->name() + "."
                                     + _name)),
        _monitor(Monitor(name, parent_model.get_monitor_manager())),
        _level(parent_model.get_level() + 1)
    {
        // Set this model instance's log level
        if (_cfg["log_level"]) {
            // Via value given in configuration
            const auto lvl = as_str(_cfg["log_level"]);
            _log->debug("Setting log level to '{}' ...", lvl);
            _log->set_level(spdlog::level::from_str(lvl));
        }
        else {
            // No config value given; use the level of the parent's logger
            _log->set_level(parent_model.get_logger()->level());
        }

        // Store write_every value in the hdfgrp
        _hdfgrp->add_attribute("write_every", _write_every);

        // Provide some informative log messages
        _log->info("Base constructor of model instance '{}' finished.", _name);
        _log->debug("time_max:     {} step(s)", _time_max);
        _log->debug("write_every:  {} step(s)", _write_every);
    }


    // -- Getters -- //

    /// Return the current time of this model
    Time get_time() const {
        return _time;
    }

    /// Return the maximum time possible for this model
    Time get_time_max() const {
        return _time_max;
    }

    /// Return the config node of this model
    Config get_cfg() const {
        return _cfg;
    }
    
    /// Return a pointer to the HDF group this model stores data in
    std::shared_ptr<DataGroup> get_hdfgrp() const {
        return _hdfgrp;
    }
    
    /// Return the parameter that controls how often write_data is called
    Time get_write_every() const {
        return _write_every;
    }
    
    /// Return a pointer to the shared RNG
    std::shared_ptr<RNG> get_rng() const {
        return _rng;
    }

    /// Return a pointer to the logger of this model
    std::shared_ptr<spdlog::logger> get_logger() const {
        return _log;
    }

    /// Return the monitor of this model
    Monitor get_monitor() const {
        return _monitor;
    }

    /// Get the monitor manager of the root model
    std::shared_ptr<MonitorManager> get_monitor_manager() const {
        return _monitor.get_monitor_manager();
    }

    /// Return the hierarchical level within the model hierarchy
    Level get_level() const {
        return _level;
    }

    // -- Default implementations -- //

    /// Iterate one (time) step of this model
    /** Increment time, perform step, emit monitor data, and write data.
     *  Monitoring is performed differently depending on the model level. Also,
     *  the write_data function may be called only every `write_every` steps.
     */
    void iterate () {
        // -- Perform the simulation step -- //
        perform_step();     
        increment_time();

        // -- Monitoring -- //
        /* If the model is at the first hierarchical level, check whether the
         * monitor entries should be collected and emitted. This leads to a
         * flag being set in the monitor manager, such that the submodels do
         * not have to do the check against the timer as well and that all
         * collected data stems from the same time step.
         */ 
        if (_level == 1) {
            _monitor.get_monitor_manager()->check_timer();
            monitor();
            
            // If enabled for this step, perform the emission of monitor data
            // NOTE At this point, we can be sure that all submodels have
            //      already run, because their iterate functions were called
            //      in the perform_step of the level 1 model.
            _monitor.get_monitor_manager()->emit_if_enabled();
        }
        else {
            monitor();
        }

        // -- Data output -- //
        if (_time % _write_every == 0) {
            _log->debug("Calling write_data ...");
            write_data();
        }

        _log->debug("Finished iteration: {:9d} / {:d}", _time, _time_max);
    }

    /// Run the model from the current time to the maximum time
    /** @detail This repeatedly calls the iterate method until the maximum time
      *         is reached.
      */
    void run () {
        _log->info("Running model from current time  {}  to time  {}  ...",
                   _time, _time_max);

        while (_time < _time_max) {
            iterate();
        }
        _log->info("Run finished. Current time:  {}", _time);
    }


    // -- User-defined implementations -- //

    /// Perform the computation of a step
    void perform_step () {
        impl().perform_step();
    }

    /// Monitor information in the terminal
    /* @detail The child implementation of this function will only be called if
     *         the monitor manager has determined that an emission will occur,
     *         because it only makes sense to collect data if it will be
     *         emitted in this step.
     */
    void monitor () {
        if (_monitor.get_monitor_manager()->emit_enabled()) {
            // Supply the global time to the monitor manager once
            // from the monitor on the first level
            if (_level == 1){
                _monitor.get_monitor_manager()->set_time(_time);
            }

            // Call the child's implementation of the monitor functions.
            impl().monitor();
        }
    }
    
    /// Write data
    void write_data () {
        impl().write_data();
    }

protected:
    /// Increment time
    /** \param dt Time increment, defaults to 1
     */
    void increment_time (const Time dt=1) {
        _time += dt;
    }
    // TODO perhaps make this private?

    /// cast to the derived class
    Derived& impl () { return static_cast<Derived&>(*this); }
    
    /// const cast to the derived interface
    const Derived& impl () const { return static_cast<const Derived&>(*this); }

private:
    /// Helper function to initialize the write_every member
    template<typename ParentModel>
    Time determine_write_every(ParentModel &parent_model) const {
        if (_cfg["write_every"]) {
            // Use the value given in the configuration
            return as_<Time>(_cfg["write_every"]);
        }
        // Use the value from the parent
        return parent_model.get_write_every();
    }

};


/// A class to use at the top level of the model hierarchy as a mock parent
/** \detail It is especially useful when initializing a top-level model as then
 *          the model constructor that expects a Model-class-like object can
 *          be used.
 *          This class also takes care to load and hold a configuration file,
 *          to create a HDFFile for output, and to initialize a shared RNG. A
 *          template parameter exists that allows customization of the RNG
 *          class.
 *
 *  \tparam RNG The RNG type to use
 */
template<typename RNG=DefaultRNG>
class PseudoParent
{
protected:
    // Convenience type definitions
    using Config = Utopia::DataIO::Config;
    using HDFFile = Utopia::DataIO::HDFFile;
    using HDFGroup = Utopia::DataIO::HDFGroup;
    using Time = std::size_t;
    using MonitorManager = Utopia::DataIO::MonitorManager;
    using Level = std::size_t;

    /// The hierarchical level
    const Level _level;

    /// The config node
    const Config _cfg;

    /// Pointer to the HDF5 file where data is written to
    const std::shared_ptr<HDFFile> _hdffile;

    /// Pointer to a RNG that can be shared between models
    const std::shared_ptr<RNG> _rng;

    /// Pointer to the logger of this (pseudo) model
    /** Required for passing on the logging level if unspecified for the
     *  respective model
     */
    const std::shared_ptr<spdlog::logger> _log;

    /// The monitor manager
    MonitorManager _monitor_mgr;

public:
    /// Constructor that only requires path to a config file
    /** \detail From the config file, all necessary information is extracted,
     *          i.e.: the path to the output file ('output_path') and the seed
     *          of the shared RNG ('seed'). These keys have to be located at
     *          the top level of the configuration file.
     *
     *  \param cfg_path The path to the YAML-formatted configuration file
     */
    PseudoParent (const std::string cfg_path)
    :
    // The hierarchical level is 0
    _level(0),
    // Initialize the config node from the path to the config file
    _cfg(YAML::LoadFile(cfg_path)),
    // Create a file at the specified output path and store the shared pointer
    _hdffile(std::make_shared<HDFFile>(as_str(_cfg["output_path"]), "w")),
    // Initialize the RNG from a seed
    _rng(std::make_shared<RNG>(as_<int>(_cfg["seed"]))),
    // And initialize the root logger at warning level
    _log(Utopia::init_logger("root", spdlog::level::warn, false)),
    // Create a monitor manager
    _monitor_mgr(as_double(_cfg["monitor_emit_interval"]))
    {
        setup_loggers(); // global loggers
        set_log_level(); // this log level

        _log->info("Initialized PseudoParent from config file");
        _log->debug("cfg_path:  {}", cfg_path);
    }
    

    /// Constructor that allows granular control over config parameters
    /**
     *  \param cfg_path The path to the YAML-formatted configuration file
     *  \param output_path Where the HDF5 file is to be located
     *  \param seed The seed the RNG is initialized with (default: 42)
     *  \param output_file_mode The access mode of the HDF5 file (default: w)
     */
    PseudoParent (const std::string cfg_path,
                  const std::string output_path,
                  const int seed=42,
                  const std::string output_file_mode="w",
                  const double emit_interval=5.)
    :
    // The hierarchical level is 0
    _level(0),
    // Initialize the config node from the path to the config file
    _cfg(YAML::LoadFile(cfg_path)),
    // Create a file at the specified output path
    _hdffile(std::make_shared<HDFFile>(output_path, output_file_mode)),
    // Initialize the RNG from a seed
    _rng(std::make_shared<RNG>(seed)),
    // And initialize the root logger at warning level
    _log(Utopia::init_logger("root", spdlog::level::warn, false)),
    // Create a monitor manager
    _monitor_mgr(emit_interval)
    {
        setup_loggers(); // global loggers
        set_log_level(); // this log level

        _log->info("Initialized PseudoParent from parameters");
        _log->debug("cfg_path:     {}", cfg_path);
        _log->debug("output_path:  {}  (mode: {})",
                    output_path, output_file_mode);
<<<<<<< HEAD
        _log->debug("seed:         {}", seed);
=======
        _log->debug("seed:          {}", seed);
        _log->debug("emit_interval: {}", emit_interval);
>>>>>>> 93bab399
    }



    // -- Getters -- //

    /// Return the hierarchical level within the model hierarchy
    Level get_level() const {
        return _level;
    }

    /// Return the config node of the Pseudo model, i.e. the root node
    Config get_cfg() const {
        return _cfg;
    }

    /// Return a pointer to the HDF data file
    std::shared_ptr<HDFFile> get_hdffile() const {
        return _hdffile;
    }
    
    /// Return a pointer to the HDF group, which is the base group of the file
    std::shared_ptr<HDFGroup> get_hdfgrp() const {
        return _hdffile->get_basegroup();
    }
    
    /// Return the parameter that controls how often write_data is called
    Time get_write_every() const {
        return as_<Time>(_cfg["write_every"]);
    }
    
    /// Return a pointer to the RNG
    std::shared_ptr<RNG> get_rng() const {
        return _rng;
    }

    /// Return a pointer to the logger of this model
    std::shared_ptr<spdlog::logger> get_logger() const {
        return _log;
    }

    /// The maximum time value as it can be found in the config
    /** @detail Currently, this reads the `num_steps` key, but this might be
     *          changed in the future to allow continuous time steps.
     */
    Time get_time_max() const {
        return as_<Time>(_cfg["num_steps"]);
    }

    /// Return the monitor manager of this model
    std::shared_ptr<MonitorManager> get_monitor_manager() const {
        return std::make_shared<MonitorManager>(_monitor_mgr);
    }


private:

    /// Set up the global loggers with levels specified in the config file
    void setup_loggers () const {
        Utopia::setup_loggers(
            spdlog::level::from_str(as_str(_cfg["log_levels"]["core"])),
            spdlog::level::from_str(as_str(_cfg["log_levels"]["data_io"]))
        );
    }

    /// Set the log level for the pseudo parent from the base_cfg
    void set_log_level () const {
        _log->set_level(
            spdlog::level::from_str(as_str(_cfg["log_levels"]["model"]))
        );
    }
};


} // namespace Utopia

#endif // UTOPIA_MODEL_HH<|MERGE_RESOLUTION|>--- conflicted
+++ resolved
@@ -439,15 +439,11 @@
         set_log_level(); // this log level
 
         _log->info("Initialized PseudoParent from parameters");
-        _log->debug("cfg_path:     {}", cfg_path);
-        _log->debug("output_path:  {}  (mode: {})",
+        _log->debug("cfg_path:      {}", cfg_path);
+        _log->debug("output_path:   {}  (mode: {})",
                     output_path, output_file_mode);
-<<<<<<< HEAD
-        _log->debug("seed:         {}", seed);
-=======
         _log->debug("seed:          {}", seed);
         _log->debug("emit_interval: {}", emit_interval);
->>>>>>> 93bab399
     }
 
 
