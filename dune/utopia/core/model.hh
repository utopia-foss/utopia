--- conflicted
+++ resolved
@@ -3,14 +3,8 @@
 
 #include <dune/utopia/data_io/hdffile.hh>
 #include <dune/utopia/data_io/hdfgroup.hh>
-<<<<<<< HEAD
 #include <dune/utopia/data_io/cfg_utils.hh>
-=======
-#include <dune/utopia/data_io/types.hh>
-#include <dune/utopia/core/types.hh>
 #include <dune/utopia/core/logging.hh>
-#include <yaml-cpp/yaml.h>
->>>>>>> 2d7048f3
 
 namespace Utopia {
 
@@ -261,13 +255,9 @@
     // Create a file at the specified output path and store the shared pointer
     hdffile(std::make_shared<HDFFile>(as_str(cfg["output_path"]), "w")),
     // Initialize the RNG from a seed
-<<<<<<< HEAD
-    rng(std::make_shared<RNG>(as_<int>(cfg["seed"])))
-=======
-    rng(std::make_shared<RNG>(cfg["seed"].template as<int>())),
+    rng(std::make_shared<RNG>(as_<int>(cfg["seed"]))),
     // And initialize the root logger at warning level
     log(Utopia::init_logger("root", spdlog::level::warn, false))
->>>>>>> 2d7048f3
     {
         setup_loggers(); // global loggers
         set_log_level(); // this log level
