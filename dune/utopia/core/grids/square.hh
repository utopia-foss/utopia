#ifndef UTOPIA_CORE_GRIDS_SQUARE_HH
#define UTOPIA_CORE_GRIDS_SQUARE_HH

#include <cmath>
#include <sstream>

#include "base.hh"

namespace Utopia {
/**
 *  \addtogroup CellManager
 *  \{
 */

/// A grid discretization using square cells
/** \detail This is a grid discretization where the cells are vector spaces
  *         that are spanned by orthogonal basis vectors and each cell has the
  *         same physical extent in each dimension. In the 2D case, this refers
  *         to perfectly square cells; in 3D these would be perfect cubes, etc.
  */
template<class Space>
class SquareGrid
    : public Grid<Space>
{
public:
    /// Base class type
    using Base = Grid<Space>;

    /// The dimensionality of the space to be discretized (for easier access)
    static constexpr DimType dim = Space::dim;

    /// The type of vectors that have a relation to physical space
    using SpaceVec = typename Space::SpaceVec;

    /// The type of multi-index like arrays, e.g. the grid shape
    using MultiIndex = MultiIndexType<dim>;


private:
    // -- SquareGrid-specific members -----------------------------------------
    /// The (multi-index) shape of the grid, resulting from resolution
    const MultiIndex _shape;

    /// The extent of each cell of this square discretization (same for all)
    const SpaceVec _cell_extent;


public:
    // -- Constructors --------------------------------------------------------
    /// Construct a rectangular grid discretization
    /** \param  space   The space to construct the discretization for
      * \param  cfg     Further configuration parameters
      */
    SquareGrid (std::shared_ptr<Space> space, const DataIO::Config& cfg)
    :
        Base(space, cfg),
        _shape(determine_shape()),
        _cell_extent(1./effective_resolution())
    {
        if constexpr (dim > 1) {
            // Make sure the cells really are square
            const auto eff_res = effective_resolution();

            if (eff_res.min() != eff_res.max()) {
                // Format effective resolution to show it in error message
                std::stringstream efr_ss;
                efr_ss << eff_res;

                throw std::invalid_argument("Given the extent of the physical "
                    "space and the specified resolution, a mapping with "
                    "exactly square cells could not be found! Either adjust "
                    "the physical space, the resolution of the grid, or "
                    "choose another grid. Effective resolution was:\n"
                    + efr_ss.str() + ", but should be the same in all "
                    "dimensions!");
            }
        }
    }
    
    /// Construct a rectangular grid discretization
    /** \param  space   The space to construct the discretization for; will be
      *                 stored as shared pointer
      * \param  cfg     Further configuration parameters
      */
    SquareGrid (Space& space, const DataIO::Config& cfg)
    :
        SquareGrid(std::make_shared<Space>(space), cfg)
    {}


    // -- Implementations of virtual base class functions ---------------------
    // .. Number of cells & shape .............................................

    /// Number of square cells required to fill the physical space
    /** \detail Is calculated simply from the _shape member
      */
    IndexType num_cells() const override {
        return std::accumulate(this->_shape.begin(), this->_shape.end(),
                               1, std::multiplies<IndexType>());
    };

    /// The effective cell resolution into each physical space dimension
    /** \detail For a square lattice, this is just the quotient of grid shape
      *         and extent of physical space, separately in each dimension
      */
    const SpaceVec effective_resolution() const override {
        // Use element-wise division by the physical extent (double)
        return _shape / this->_space->extent;
    }

    /// Get shape of the square grid
    const MultiIndex shape() const override {
        // Can just return the calculated member here
        return _shape;
    }


    // .. Position-related methods ............................................
    /// Returns the multi-index of the cell with the given ID
    /** \note This method does not perform bounds checking of the given ID!
      */
    const MultiIndex midx_of(const IndexType& id) const override {
        static_assert(dim <= 2, "MultiIndex only implemented for 1D and 2D!");

        if constexpr (dim == 1) {
            return MultiIndex({id % _shape[0]});
        }
        else {
            return MultiIndex({id % _shape[0],
                               id / _shape[0]});
        }
    }

    /// Returns the barycenter of the cell with the given ID
    /** \note This method does not perform bounds checking of the given ID!
      */
    const SpaceVec barycenter_of(const IndexType& id) const override {
        // Offset on grid + offset within cell
        return (midx_of(id) % _cell_extent) + (_cell_extent/2.);
        // NOTE The %-operator performs element-wise multiplication
    }

    /// Returns the extent of the cell with the given ID
    /** \note This method does not perform bounds checking of the given ID!
      */
    const SpaceVec extent_of(const IndexType&) const override {
        return _cell_extent;
    }

    /// Returns the vertices of the cell with the given ID
    /** \detail Only available for 2D currently; the vertices are given in
      *         counter-clockwise order, starting with the position of the
      *         bottom left-hand vertex of the cell.
      * \note   This method does not perform bounds checking of the given ID!
      */
    const std::vector<SpaceVec>
        vertices_of(const IndexType& id) const override
    {
        static_assert(dim == 2,
                      "SquareGrid::vertices_of is only implemented for 2D!");

        std::vector<SpaceVec> vertices{};
        vertices.reserve(4);

        // NOTE The %-operator performs element-wise multiplication
        // Counter-clockwise, starting bottom left ...
        vertices.push_back(midx_of(id) % _cell_extent);
        vertices.push_back(vertices[0] + _cell_extent % SpaceVec({1., 0.}));
        vertices.push_back(vertices[0] + _cell_extent);
        vertices.push_back(vertices[0] + _cell_extent % SpaceVec({0., 1.}));

        return vertices;
    }

    /// Return the ID of the cell covering the given point in physical space
    /** \detail Cells are interpreted as covering half-open intervals in space,
      *         i.e., including their low-value edges and excluding their high-
      *         value edges.
      *         The special case of points on high-value edges for non-periodic
      *         space behaves such that these points are associated with the
      *         cells at the boundary.
      *
      * \note   This function always returns IDs of cells that are inside
      *         physical space. For non-periodic space, a check is performed
      *         whether the given point is inside the physical space
      *         associated with this grid. For periodic space, the given
      *         position is mapped back into the physical space.
      */
    IndexType cell_at(const SpaceVec& pos) const override {
        static_assert(dim == 2,
                      "SquareGrid::cell_at only implemented for 2D!");
        
        // The multi-index element type to use for static casts
        using midx_et = typename MultiIndex::elem_type;

        // The multi-index to be calculated
        MultiIndex midx;

        // Distinguish periodic and non-periodic case
        // NOTE While there is some duplicate code, this is the configuration
        //      with the least amount of unnecessary / duplicate value checks.
        if (this->is_periodic()) {
            // Calculate the real-valued position in units of cell extents,
            // using the position mapped back into space. That function takes
            // care to map the high-value boundary to the low-value boundary.
            const SpaceVec ridx = (  this->_space->map_into_space(pos)
                                   / _cell_extent);

            // Can now calculate the integer multi index, rounding down
            midx = {static_cast<midx_et>(ridx[0]),
                    static_cast<midx_et>(ridx[1])};
        }
        else {
            // Make sure the given coordinate is actually within the space
            if (not this->_space->contains(pos)) {
                throw std::invalid_argument("The given position is outside "
                    "the non-periodic space associated with this grid!");
            }

            // Calculate the real-valued position in units of cell extents
            const SpaceVec ridx = pos / _cell_extent;

            // Calculate the integer multi index, rounding down
            midx = {static_cast<midx_et>(ridx[0]),
                    static_cast<midx_et>(ridx[1])};

            // Associate points on high-value boundaries with boundary cells
            if (midx[0] == _shape[0]) {
                midx[0]--;
            }
            if (midx[1] == _shape[1]) {
                midx[1]--;
            }
            // Note that with _shape having only elements >= 1, the decrement
            // does not cause any issues.
        }

        // From the multi index, calculate the corresponding ID
        return midx[0] + (midx[1] * _shape[0]);
        // Equivalent to:
        //     midx[0] * id_shift_in_dim_<0>()
        //   + midx[1] * id_shift_in_dim_<1>()
    }

    /// Retrieve a set of cell indices that are at a specified boundary
    /** \note   For a periodic space, an empty container is returned; no error
      *         or warning is emitted.
      *
      * \param  select  Which boundary to return the cell IDs of. If 'all',
      *         all boundary cells are returned. Other available values depend
      *         on the dimensionality of the grid:
      *                1D:  left, right
      *                2D:  bottom, top
      *                3D:  back, front
      */
    const std::set<IndexType>
        boundary_cells(std::string select="all") const override
    {
        static_assert(dim <= 2,
            "SquareGrid::boundary_cells only implemented for 1D and 2D!");

        // For periodic space, this is easy:
        if (this->is_periodic()) {
            return {};
        }
        // else: non-periodic space

        // The target set all IDs are to be emplaced in
        std::set<IndexType> bc_ids;

        // Distinguish by dimensionality of the space
        if constexpr (dim == 1) {
            if (select != "all" and select != "left" and select != "right") {
                throw std::invalid_argument("Invalid value for argument "
                    "`select` in call to method SquareGrid::boundary_cells! "
                    "Available arguments (for currently selected "
                    "dimensionality) are: "
                    "'all', 'left', 'right'. Given value: '" + select + "'");
            }

            // Left boundary (consists only of one cell)
            if (select == "all" or select == "left") {
                bc_ids.emplace(0);
            }

            // Right boundary (also consists only of one cell)
            if (select == "all" or select == "right") {
                bc_ids.emplace_hint(bc_ids.end(), _shape[0] - 1);
            }
        }
        else if constexpr (dim == 2) {
            if (    select != "all"
                and select != "left" and select != "right"
                and select != "bottom" and select != "top")
            {
                throw std::invalid_argument("Invalid value for argument "
                    "`select` in call to method SquareGrid::boundary_cells! "
                    "Available arguments (for currently selected "
                    "dimensionality) are: "
                    "'all', 'left', 'right', 'bottom', 'top'. Given value: '"
                    + select + "'");
            }

            // NOTE It is important to use the hinting features of std::set
            //      here, which allow to run the following in amortized
            //      constant time instead of logarithmic with set size.
            //      Below, it always makes sense to hint at inserting right
            //      before the end.
            // Hint for the first element needs to be the beginning
            auto hint = bc_ids.begin();

            // Bottom boundary (lowest IDs)
            if (select == "all" or select == "bottom") {
                // 0, ..., _shape[0] - 1    
                for (std::size_t id = 0; id < _shape[0]; id++) {
                    bc_ids.emplace_hint(hint, id);
                    hint = bc_ids.end();
                }
            }

            // Left boundary
            if (select == "left") {
                // First IDs in _shape[1] rows:  0, _shape[0], 2*_shape[0], ...
                for (std::size_t row = 0; row < _shape[1]; row++) {
                    bc_ids.emplace_hint(hint, row * _shape[0]);
                    hint = bc_ids.end();
                }
            }

            // Right boundary
            if (select == "right") {
                // Last IDs in _shape[1] rows
                const auto offset = _shape[0] - 1;

                for (std::size_t row = 0; row < _shape[1]; row++) {
                    bc_ids.emplace_hint(hint, offset + row * _shape[0]);
                    hint = bc_ids.end();
                }
            }

            // Left AND right (only for 'all' case, allows better hints)
            if (select == "all") {
                // First and last IDs in _shape[1] rows
                const auto offset = _shape[0] - 1;

                for (std::size_t row = 0; row < _shape[1]; row++) {
                    // Left boundary cell
                    bc_ids.emplace_hint(hint, row * _shape[0]);

                    // Right boundary cell (higher than left cell ID)
                    bc_ids.emplace_hint(bc_ids.end(),
                                        offset + row * _shape[0]);

                    hint = bc_ids.end();
                }   
            }

            // Top boundary (highest IDs)
            if (select == "all" or select == "top") {
                // _shape[0] * (_shape[1]-1), ..., _shape[0] * _shape[1] - 1
                for (std::size_t id = _shape[0] * (_shape[1]-1);
                     id < _shape[0] * _shape[1]; id++)
                {
                    bc_ids.emplace_hint(hint, id);
                    hint = bc_ids.end();
                }
            }
        }

        return bc_ids;
    }


private:
    // -- Helper functions ----------------------------------------------------
    /// Given the resolution, return the grid shape required to fill the space
    /** \detail Integer rounding takes place here. A physical space of extents
      *         of 2.1 length units in each dimension and a resolution of two
      *         cells per unit length will result in 4 cells in each dimension,
      *         each cell's size scaled up slightly and the effective
      *         effective resolution thus slightly smaller than the specified
      *         resolution.
      */
    MultiIndex determine_shape() const {
        MultiIndex shape;

        for (DimType i = 0; i < dim; i++) {
            shape[i] = this->_space->extent[i] * this->_resolution;
        }

        return shape;
    }


<<<<<<< HEAD
protected:
    // -- Neighborhood interface ----------------------------------------------
=======
    /// The expected number of neighbors dependent on the neighborhood
    /** \detail This function is used to calculate the amount of memory
     *          that should be reserved for the neighbor_ids vector.
     *          For the calculation it uses the member variables: 
     *          `dim` and `_nbh_distance`
     *  
     * For a von Neumann neighborhood, the number of neighbors is:
     *                      { 2 * distance   for distance = 1
     *  N(dim, distance) =  { 2 * sum_{distances} N(dim-1, distance)
     *                      {                for distance > 1)
     *  
     * For a Moore neighborhood, the number of neighbors is:
     *     
     *  N(dim, distance) = (2 * distance + 1)^2 - 1
     * 
     * 
     *  \warning The expected number of neighbors is not equal to the actually
     *           calculated number of neighbors. For example in a nonperiodic
     *           grids the expected number of neighbors is greater than the
     *           actual number of neighbors in the edge cases. Thus, this
     *           function should only be used to reserve memory for the 
     *           neighbor_ids vector.
     * 
     * @return const std::size_t The expected number of neighbors
     */
    std::size_t expected_num_neighbors(const NBMode nb_mode) const {
        // empty neighborhood
        if (nb_mode == NBMode::empty) {
            return 0;
        }
        
        // Moore neighborhood
        else if (nb_mode == NBMode::Moore) {
            return std::pow(2 * this->_nbh_distance + 1, dim) - 1; 
        }

        // von Neumann neighborhood
        else if (nb_mode == NBMode::vonNeumann) {
            // Define a lambda that can be called recursively
            auto num_nbs_impl = [](const unsigned short int d,  // dimension
                                   std::size_t distance,
                                   auto& num_nbs_ref)
            {
                if (d == 1) {
                    // End of recursion
                    return 2 * distance;
                }
                else {
                    // Recursive branch
                    std::size_t counter = 0;
                    while (distance > 0) {
                        counter += 2 * num_nbs_ref(d-1, distance, num_nbs_ref);
                        --distance;
                    }
                    return counter;
                }                   
            };

            // Call the recursive lambda with the space's dimensionality
            return num_nbs_impl(this->dim, this->_nbh_distance, num_nbs_impl);
        }

        // no valid neighborhood mode
        else {
            throw std::invalid_argument("No '" + nb_mode_to_string(nb_mode)
                + "' available for rectangular grid discretization!");
        }
    };


>>>>>>> 7ee14555
    /// Retrieve the neighborhood function depending on the mode
    NBFuncID<Base> get_nb_func(NBMode nb_mode,
                               const DataIO::Config& nbh_params) override
    {
        if (nb_mode == NBMode::empty) {
            return this->_nb_empty;
        }
        else if (nb_mode == NBMode::vonNeumann) {
            // Supports the optional neighborhood parameter 'distance'
            this->set_nbh_params(nbh_params,
                                 // Container of (key, required?) pairs:
                                 {{"distance", false}});
            // If the distance was not given, _nbh_distance is 0

            // Use the function that is best specialized for each scenario
            if (this->is_periodic()) {
                if (this->_nbh_distance <= 1) {
                    return _nb_vonNeumann_periodic;
                }
                else {
                    return _nb_VonNeumann_periodic_with_Manhatten_distance;
                }
            }
            else {
                if (this->_nbh_distance <= 1) {
                    return _nb_vonNeumann_nonperiodic;
                }
                else {
                    return _nb_vonNeumann_nonperiodic_with_Manhatten_distance;
                }
            }
        }
        else if (nb_mode == NBMode::Moore) {
            // Supports the optional neighborhood parameter 'distance'
            this->set_nbh_params(nbh_params,
                                 // Container of (key, required?) pairs:
                                 {{"distance", false}});
            // If the distance was not given, _nbh_distance is 0

            // Use the function that is best specialized for each scenario
            if (this->is_periodic()) {
                if (this->_nbh_distance <= 1) {
                    return _nb_Moore_periodic;
                }
                else {
                    return _nb_Moore_periodic_with_Chebychev_distance;
                }
            }
            else {
                if (this->_nbh_distance <= 1) {
                    return _nb_Moore_nonperiodic;
                }
                else {
                    return _nb_Moore_nonperiodic_with_Chebychev_distance;
                }
            }
        }
        else {
            throw std::invalid_argument("No '" + nb_mode_to_string(nb_mode)
                + "' available for rectangular grid discretization!");
        }
    }


    // .. Neighborhood implementations ........................................
    // NOTE With C++20, the below lambdas would allow template arguments

    /// The Von-Neumann neighborhood for periodic grids
    NBFuncID<Base> _nb_vonNeumann_periodic = 
        [this](const IndexType& root_id)
    {
        static_assert((dim >= 1 and dim <= 2),
            "VonNeumann neighborhood is implemented for 1D or 2D space!");

        // Instantiate container in which to store the neighboring cell IDs
        IndexContainer neighbor_ids{};

        // The number of neighbors is known; pre-allocating space brings a
        // speed improvement of about factor 2
        neighbor_ids.reserve(2 * dim);

        // Depending on the number of dimensions, add the IDs of neighboring
        // cells in those dimensions
        add_neighbors_in_dim_<0, true>(root_id, neighbor_ids);

        if constexpr (dim >= 2) {
            add_neighbors_in_dim_<1, true>(root_id, neighbor_ids);
        }

        // Return the container of cell indices
        return neighbor_ids;
    };

    /// The Von-Neumann neighborhood for periodic grids and arbitrary Manhatten distance
    NBFuncID<Base> _nb_VonNeumann_periodic_with_Manhatten_distance =
        [this](const IndexType& root_id)
    {
        static_assert((dim >= 1 and dim <= 2),
            "VonNeumann neighborhood is implemented for 1D or 2D space!");

        // Instantiate container in which to store the neighboring cell IDs
        IndexContainer neighbor_ids{};

        // Compute neighborhood size
        const auto nb_size = expected_num_neighbors(NBMode::vonNeumann);

        // Pre-allocating space brings a speed improvement of about factor 2
        neighbor_ids.reserve(nb_size);

        // Depending on the number of dimensions, add the IDs of neighboring
        // cells in those dimensions
        // Add neighbors in dimension 1
        for (std::size_t dist=1; dist <= this->_nbh_distance; ++dist) {
            add_low_val_neighbor_in_dim_<0, true>(root_id, dist,
                                                  neighbor_ids);
            add_high_val_neighbor_in_dim_<0, true>(root_id, dist,
                                                   neighbor_ids);
        }

        // If the dimension exists, add neighbors in dimension 2
        if constexpr (dim >= 2) {
            // Go through all the previously added neighbors and add the
            // additional neighbors from the other dimension.
            // NOTE that this algorithm requires the neighbors nearest
            //      to the root_id to have been pushed to the vector first.
            //      The fixed ordering of the previous addition is required.
            const auto nb_size = neighbor_ids.size();

            for (std::size_t i=0; i < nb_size; ++i) {
                // Add all neighbor ids up to the maximal distance along the
                // dimension 2.
                for (std::size_t dist = 1; 
                     dist <= this->_nbh_distance - 1 - i/2 + (i%2)/2; 
                     ++dist)
                {
                    // front neighbor
                    add_low_val_neighbor_in_dim_<1, true>(neighbor_ids[i],
                                                          dist,
                                                          neighbor_ids);

                    // back neighbor
                    add_high_val_neighbor_in_dim_<1, true>(neighbor_ids[i],
                                                           dist,
                                                           neighbor_ids);
                }
            }

            // Finally, add the root cell's neighbors in the second dimension
            for (std::size_t dist=1; dist <= this->_nbh_distance; ++dist) {
                // front neighbor
                add_low_val_neighbor_in_dim_<1, true>(root_id, 
                                                      dist, 
                                                      neighbor_ids);

                // back neighbor
                add_high_val_neighbor_in_dim_<1, true>(root_id, 
                                                       dist, 
                                                       neighbor_ids);
            }
        }

        // Return the container of cell indices
        return neighbor_ids;
    
    };

    /// The Von-Neumann neighborhood for non-periodic grids
    NBFuncID<Base> _nb_vonNeumann_nonperiodic = 
        [this](const IndexType& root_id)
    {
        static_assert(((dim == 1) or (dim == 2)),
            "VonNeumann neighborhood is only implemented in 1 or 2 dimensions "
            "in space!");

        // Instantiate container in which to store the neighboring cell IDs
        IndexContainer neighbor_ids{};

        // The number of neighbors is known; pre-allocating space brings a
        // speed improvement of about factor 2
        neighbor_ids.reserve(2 * dim);

        // Depending on the number of dimensions, add the IDs of neighboring
        // cells in those dimensions
        add_neighbors_in_dim_<0, false>(root_id, neighbor_ids);

        if constexpr (dim >= 2) {
            add_neighbors_in_dim_<1, false>(root_id, neighbor_ids);
        }

        // Return the container of cell indices
        return neighbor_ids;
    };

    /// The Von-Neumann neighborhood for non-periodic grids and arbitrary Manhatten distance
    NBFuncID<Base> _nb_vonNeumann_nonperiodic_with_Manhatten_distance = 
        [this](const IndexType& root_id)
    {
        static_assert(((dim == 1) or (dim == 2)),
            "VonNeumann neighborhood is implemented for 1D or 2D space!");

        // Instantiate containers in which to store the neighboring cell IDs
        IndexContainer front_nb_ids{};
        IndexContainer back_nb_ids{};

        // Pre-allocating space brings a speed improvement of about factor 2
        // NOTE The front_nb_ids vector needs to reserve memory for all
        //      neighbors including the back neighbors because these will be
        //      added to the container directly before returning it.
        front_nb_ids.reserve(expected_num_neighbors(NBMode::vonNeumann));
        back_nb_ids.reserve(expected_num_neighbors(NBMode::vonNeumann) / 2);

        // Depending on the number of dimensions, add the IDs of neighboring
        // cells in those dimensions
        // Add front neighbors in dimension 1
        for (std::size_t dist=1; dist <= this->_nbh_distance; ++dist) {
            add_low_val_neighbor_in_dim_<0, false>(root_id,
                                                   dist,
                                                   front_nb_ids);
            add_high_val_neighbor_in_dim_<0, false>(root_id,
                                                    dist,
                                                    back_nb_ids);
        }

        // If the dimension exists, add neighbors in dimension 2
        if constexpr (dim >= 2) {
            // Go through the front neighbor ids in dimension 1 and add
            // the neighbor ids in dimension 2
            // NOTE that this algorithm requires the neighbors nearest
            //      to the root_id to have been pushed to the vector first.
            //      The fixed ordering of the previous addition is required.
            const std::size_t front_nb_size = front_nb_ids.size();

            for (std::size_t i=0; i < front_nb_size; ++i) {
                // Add all front neighbor ids up to the maximal distance along
                // dimension 2.
                for (std::size_t dist = 1; 
                     dist <= this->_nbh_distance - (i + 1); 
                     ++dist)
                {
                    // add front neighbors ids in dimension 2
                    add_low_val_neighbor_in_dim_<1, false>(front_nb_ids[i],
                                                           dist,
                                                           front_nb_ids);
                    
                    // add back neighbors ids in dimension 2
                    add_high_val_neighbor_in_dim_<1, false>(front_nb_ids[i],
                                                            dist,
                                                            front_nb_ids);
                }
            }

            // Go through the front neighbor ids in dimension 1 and add
            // the neighbor ids in dimension 2
            // NOTE that this algorithm requires the neighbors nearest
            //      to the root_id to have been pushed to the vector first.
            //      The fixed ordering of the previous addition is required.
            const std::size_t back_nb_size = back_nb_ids.size();

            for (std::size_t i=0; i<back_nb_size; ++i) {
                // Add all back neighbor ids up to the maximal distance along
                // dimension 2.
                for (std::size_t dist = 1; 
                     dist <= this->_nbh_distance - (i + 1); 
                     ++dist)
                {
                    // front neighbor ids in dimension 2
                    add_low_val_neighbor_in_dim_<1, false>(back_nb_ids[i],
                                                           dist,
                                                           back_nb_ids);

                    // back neighbors ids in dimension 2
                    add_high_val_neighbor_in_dim_<1, false>(back_nb_ids[i],
                                                            dist,
                                                            back_nb_ids);
                }
            }

            // Finally, add the root cell's neighbors in the second dimension
            for (std::size_t dist=1; dist <= this->_nbh_distance; ++dist) {
                // front neighbor ids
                add_low_val_neighbor_in_dim_<1, false>(root_id,
                                                       dist,
                                                       front_nb_ids);

                // back neighbor ids
                add_high_val_neighbor_in_dim_<1, false>(root_id,
                                                        dist,
                                                        back_nb_ids);
            }
        }

        // Combine the front and back neighbors container
        front_nb_ids.insert(front_nb_ids.end(),
                            back_nb_ids.begin(), back_nb_ids.end());

        // Done now. The front neighbor container contains all the IDs.
        return front_nb_ids;
    };
    
    /// Moore neighbors for periodic 2D grid
    NBFuncID<Base> _nb_Moore_periodic = 
       [this](const IndexType& root_id)
    {
        static_assert(dim == 2, "Moore neighborhood is only available in 2D!");

        // Generate vector in which to store the neighbors and allocate space
        IndexContainer neighbor_ids{};
        neighbor_ids.reserve(8);

        // Get the neighbors in the second dimension
        add_neighbors_in_dim_<1, true>(root_id, neighbor_ids);
        // ...have these neighbors at indices 0 and 1 now.
        for (auto& nb_id : neighbor_ids) {
            std::cout << nb_id << ", ";
        }
        std::cout << std::endl;

        // For these neighbors, add _their_ neighbors in the first dimension
        add_neighbors_in_dim_<0, true>(neighbor_ids[0], neighbor_ids);
        add_neighbors_in_dim_<0, true>(neighbor_ids[1], neighbor_ids);
        for (auto& nb_id : neighbor_ids) {
            std::cout << nb_id << ", ";
        }
        std::cout << std::endl;

        // And finally, add the root cell's neighbors in the first dimension
        add_neighbors_in_dim_<0, true>(root_id, neighbor_ids);
        for (auto& nb_id : neighbor_ids) {
            std::cout << nb_id << ", ";
        }
        std::cout << std::endl;

        return neighbor_ids;
    };

    /// Moore neighbors for periodic 2D grid for arbitrary Chebychev distance
    NBFuncID<Base> _nb_Moore_periodic_with_Chebychev_distance = 
        [this](const IndexType& root_id)
    {
        static_assert(dim == 2, "Moore neighborhood is only available in 2D!");
        
        // Generate vector in which to store the neighbors... 
        IndexContainer neighbor_ids{};

        // ... and allocate space
        neighbor_ids.reserve(expected_num_neighbors(NBMode::Moore));

        // Get all neighbors in the first dimension
        for (std::size_t dist=1; dist <= this->_nbh_distance; ++dist) {
            add_low_val_neighbor_in_dim_<0, true>(root_id,
                                                  dist,
                                                  neighbor_ids);
            add_high_val_neighbor_in_dim_<0, true>(root_id,
                                                   dist,
                                                   neighbor_ids);
        }

        // For these neighbors, add _their_ neighbors in the second dimension
        for (const auto& nb : neighbor_ids) {
            for (std::size_t dist=1; dist <= this->_nbh_distance; ++dist) {
                add_low_val_neighbor_in_dim_<1, true>(nb,
                                                      dist,
                                                      neighbor_ids);
                add_high_val_neighbor_in_dim_<1, true>(nb,
                                                       dist,
                                                       neighbor_ids);
            }
        }

        // And finally, add the root cell's neighbors in the second dimension
        for (std::size_t dist=1; dist <= this->_nbh_distance; ++dist) {
            add_low_val_neighbor_in_dim_<1, true>(root_id,
                                                  dist,
                                                  neighbor_ids);
            add_high_val_neighbor_in_dim_<1, true>(root_id,
                                                   dist,
                                                   neighbor_ids);
        }

        return neighbor_ids;
    };

    /// Moore neighbors for non-periodic 2D grid
    NBFuncID<Base> _nb_Moore_nonperiodic = 
        [this](const IndexType& root_id)
    {
        static_assert(dim == 2, "Moore neighborhood is only available in 2D!");

        // Generate vector in which to store the neighbors and allocate space
        IndexContainer neighbor_ids{};
        neighbor_ids.reserve(8);

        // Get the neighbors in the second dimension
        add_neighbors_in_dim_<1, false>(root_id, neighbor_ids);
        // root not at border: have them at indices 0 and 1 now
        // root at border: less than two neighbors were added

        // Distinguish these two cases
        if (neighbor_ids.size() == 2) {
            // Was not at a boundary.
            add_neighbors_in_dim_<0, false>(neighbor_ids[0], neighbor_ids);
            add_neighbors_in_dim_<0, false>(neighbor_ids[1], neighbor_ids);
        }
        else if (neighbor_ids.size() == 1) {
            // Was at a front XOR back boundary in dimension 2
            add_neighbors_in_dim_<0, false>(neighbor_ids[0], neighbor_ids);
        }
        // else: was at front AND back boundary (single row of cells in dim 2)

        // Finally, add the root's neighbors in the first dimension
        add_neighbors_in_dim_<0, false>(root_id, neighbor_ids);

        return neighbor_ids;
    };

    /// Moore neighbors for non-periodic 2D grid
    NBFuncID<Base> _nb_Moore_nonperiodic_with_Chebychev_distance = 
        [this](const IndexType& root_id)
    {
        static_assert(dim == 2, "Moore neighborhood is only available in 2D!");

        // Generate vector in which to store the neighbors...
        IndexContainer neighbor_ids{};
        
        // ... and allocate space
        neighbor_ids.reserve(expected_num_neighbors(NBMode::Moore));

        // Get all neighbors in the first dimension
        for (std::size_t dist=1; dist <= this->_nbh_distance; ++dist) {
            add_low_val_neighbor_in_dim_<0, false>(root_id,
                                                   dist,
                                                   neighbor_ids);
            add_high_val_neighbor_in_dim_<0, false>(root_id,
                                                    dist,
                                                    neighbor_ids);
        }

        // For these neighbors, add _their_ neighbors in the second dimension
        for (const auto& nb : neighbor_ids) {
            for (std::size_t dist=1; dist <= this->_nbh_distance; ++dist) {
                add_low_val_neighbor_in_dim_<1, false>(nb,
                                                       dist,
                                                       neighbor_ids);
                add_high_val_neighbor_in_dim_<1, false>(nb,
                                                        dist,
                                                        neighbor_ids);
            }
        }

        // And finally, add the root cell's neighbors in the second dimension
        for (std::size_t dist=1; dist <= this->_nbh_distance; ++dist) {
            add_low_val_neighbor_in_dim_<1, false>(root_id,
                                                   dist,
                                                   neighbor_ids);
            add_high_val_neighbor_in_dim_<1, false>(root_id,
                                                    dist,
                                                    neighbor_ids);
        }

        return neighbor_ids;
    };

    // .. Neighborhood helper functions .......................................

    /// Return i-dimensional shift in cell indices, depending on grid shape
<<<<<<< HEAD
    template<DimType shift_dim>
    constexpr typename MultiIndexType<dim>::value_type id_shift_in_dim_ () {
=======
    /** It returns in the different cases:
     *    - shift_dim == 0 -> 1
     *    - shift_dim == 1 -> shape[0] * 1
     *    - shift_dim == 2 -> shape[1] * shape[0] * 1
     *    - shift_dim == 3 -> shape[2] * shape[1] * shape[0] * 1
     *    - ...
     * 
     * \tparam shift_dim  In which dimension the shift is desired
     *
     * \return constexpr GridShapeType<dim>::value_type 
     */
    template<std::size_t shift_dim>
    constexpr typename GridShapeType<dim>::value_type
        id_shift_in_dim_() const
    {
>>>>>>> 7ee14555
        if constexpr (shift_dim == 0) {
            return 1;
        }
        else {
            return this->_shape[shift_dim-1] * id_shift_in_dim_<shift_dim-1>();
        } 
    }

    /// Add both direct neighbors to a container of indices
    /** This function takes an index container and populates it with the
     *  indices of neighboring cells in different dimensions, specified by
     *  template parameter 0 < `d` < number of dimensions - 1.
     * 
     *  The algorithm first calculates whether the given root cell index has a
     *  front or back boundary in the chosen dimension. If so, the neighboring
     *  cell is only added if the grid is periodic.
     * 
     * \param root_id      Which cell to find the agents of
     * \param neighbor_ids The container to populate with the indices
     * 
     * \tparam d           The dimensions in which to add neighbors (0-based!)
     * \tparam periodic    Whether the grid is periodic
     * 
     * \return void
     */
<<<<<<< HEAD
    template<DimType dim, bool periodic>
    void add_neighbors_in_dim_ (const IndexType& root_id,
                                IndexContainer& neighbor_ids)
=======
    template<std::size_t d, bool periodic>
    void add_neighbors_in_dim_(const IndexType& root_id,
                               IndexContainer& neighbor_ids) const
>>>>>>> 7ee14555
    {
        // Assure the number of dimensions is supported
        static_assert(dim <= 2,
            "Unsupported dimensionality of underlying space! Need be 1 or 2.");
        static_assert(d < dim);

        // Compute a "normalized" ID along the desired dimension in which the
        // neighbors are to be added. Is always in [0, shape[d] - 1].
        const auto nrm_id = (  (root_id % id_shift_in_dim_<d+1>())
                             / id_shift_in_dim_<d>());
        // NOTE _Should_ also work for d > 2, but need tests for that.

        // Check if at low value boundary
        if (nrm_id == 0) {
            if constexpr (periodic) {
                neighbor_ids.push_back(  root_id
                                       - id_shift_in_dim_<d>()
                                       + id_shift_in_dim_<d+1>());
            }
            // else: not periodic; nothing to add here
        }
        else {
            // Not at boundary; no need for the correction term
            neighbor_ids.push_back(root_id - id_shift_in_dim_<d>());
        }

        // Check if at high value boundary
        if (nrm_id == _shape[d] - 1) {
            if constexpr (periodic) {
                neighbor_ids.push_back(  root_id
                                       + id_shift_in_dim_<d>()
                                       - id_shift_in_dim_<d+1>());
            }
        }
        else {
            neighbor_ids.push_back(root_id + id_shift_in_dim_<d>());
        }
    }


    /// Add a neighbor on the low (ID) value side to an index container
    /** This function takes an index container and populates it with the
     *  indices of neighboring cells in different dimensions, specified by
     *  template parameter 0 < `d` < number of dimensions - 1.
     * 
     *  The algorithm first calculates whether the given root cell index has a
     *  front boundary in the chosen dimension. If so, the neighboring
     *  cell is only added if the grid is periodic.
     * 
     * \param root_id      Which cell to find the agents of
     * \param distance     Which distance the neighbor has to the root cell
     * \param neighbor_ids The container to populate with the indices
     * 
     * \tparam d           The dimensions in which to add neighbors (0-based!)
     * \tparam periodic    Whether the grid is periodic
     * 
     * \return void
     */
    template<std::size_t d, bool periodic>
    void add_low_val_neighbor_in_dim_(const IndexType& root_id,
                                      const std::size_t distance,
                                      IndexContainer& neighbor_ids) const
    {
        // Assure the number of dimensions is supported
        static_assert(dim <= 2,
            "Unsupported dimensionality of underlying space! Need be 1 or 2.");
        static_assert(d < dim);

        // If the distance is zero, no neighbor can be added; return nothing.
        if (distance == 0) {
            return;
        }

        // Check if the neighbor to be added would pass a low value boundary.
        // Do so by computing a "normalized" ID along the desired dimension in
        // which the neighbor is to be added (always in [0, shape[d] - 1]) and
        // then compare to the distance
        if (  (root_id % id_shift_in_dim_<d+1>()) / id_shift_in_dim_<d>()
            < distance)
        {
            if constexpr (periodic) {
                neighbor_ids.push_back(  root_id
                                       - distance * id_shift_in_dim_<d>()
                                       + id_shift_in_dim_<d+1>());
            }
        }
        else {
            neighbor_ids.push_back(  root_id 
                                   - distance * id_shift_in_dim_<d>());
        }
    }


    /// Add a neighbor on the high (ID) value side to an index container
    /** This function takes an index container and populates it with the
     *  index of a neighboring cell in different dimensions, specified by
     *  template parameter 0 < `d` < number of dimensions - 1.
     * 
     *  The algorithm first calculates whether the given root cell index has a
     *  back boundary in the chosen dimension. If so, the neighboring
     *  cell is only added if the grid is periodic.
     * 
     * \param root_id      Which cell to find the agents of
     * \param distance     Which distance the neighbor has to the root cell
     * \param neighbor_ids The container to populate with the indices
     * 
     * \tparam d           The dimensions in which to add neighbors (0-based!)
     * \tparam periodic    Whether the grid is periodic
     * 
     * \return void
     */
    template<std::size_t d, bool periodic>
    void add_high_val_neighbor_in_dim_(const IndexType& root_id,
                                       const std::size_t distance,
                                       IndexContainer& neighbor_ids) const
    {
        // Assure the number of dimensions is supported
        static_assert(dim <= 2,
            "Unsupported dimensionality of underlying space! Need be 1 or 2.");
        static_assert(d < dim);

        // If the distance is zero, no neighbor can be added; return nothing.
        if (distance == 0) {
            return;
        }

        // Check if the neighbor to be added would pass a high value boundary.
        // Do so by computing a "normalized" ID along the desired dimension in
        // which the neighbor is to be added (always in [0, shape[d] - 1]) and
        // then compare to the distance from the high value boundary.
        if (  (root_id % id_shift_in_dim_<d+1>()) / id_shift_in_dim_<d>()
            >= _shape[d] - distance)
        {
            if constexpr (periodic) {
                neighbor_ids.push_back(  root_id
                                       + distance * id_shift_in_dim_<d>()
                                       - id_shift_in_dim_<d+1>());
            }
        }
        else {
            neighbor_ids.push_back(  root_id 
                                   + distance * id_shift_in_dim_<d>());
        }
    }
};

// end group CellManager
/**
 *  \}
 */

} // namespace Utopia

#endif // UTOPIA_CORE_GRIDS_SQUARE_HH<|MERGE_RESOLUTION|>--- conflicted
+++ resolved
@@ -392,81 +392,9 @@
     }
 
 
-<<<<<<< HEAD
 protected:
     // -- Neighborhood interface ----------------------------------------------
-=======
-    /// The expected number of neighbors dependent on the neighborhood
-    /** \detail This function is used to calculate the amount of memory
-     *          that should be reserved for the neighbor_ids vector.
-     *          For the calculation it uses the member variables: 
-     *          `dim` and `_nbh_distance`
-     *  
-     * For a von Neumann neighborhood, the number of neighbors is:
-     *                      { 2 * distance   for distance = 1
-     *  N(dim, distance) =  { 2 * sum_{distances} N(dim-1, distance)
-     *                      {                for distance > 1)
-     *  
-     * For a Moore neighborhood, the number of neighbors is:
-     *     
-     *  N(dim, distance) = (2 * distance + 1)^2 - 1
-     * 
-     * 
-     *  \warning The expected number of neighbors is not equal to the actually
-     *           calculated number of neighbors. For example in a nonperiodic
-     *           grids the expected number of neighbors is greater than the
-     *           actual number of neighbors in the edge cases. Thus, this
-     *           function should only be used to reserve memory for the 
-     *           neighbor_ids vector.
-     * 
-     * @return const std::size_t The expected number of neighbors
-     */
-    std::size_t expected_num_neighbors(const NBMode nb_mode) const {
-        // empty neighborhood
-        if (nb_mode == NBMode::empty) {
-            return 0;
-        }
-        
-        // Moore neighborhood
-        else if (nb_mode == NBMode::Moore) {
-            return std::pow(2 * this->_nbh_distance + 1, dim) - 1; 
-        }
-
-        // von Neumann neighborhood
-        else if (nb_mode == NBMode::vonNeumann) {
-            // Define a lambda that can be called recursively
-            auto num_nbs_impl = [](const unsigned short int d,  // dimension
-                                   std::size_t distance,
-                                   auto& num_nbs_ref)
-            {
-                if (d == 1) {
-                    // End of recursion
-                    return 2 * distance;
-                }
-                else {
-                    // Recursive branch
-                    std::size_t counter = 0;
-                    while (distance > 0) {
-                        counter += 2 * num_nbs_ref(d-1, distance, num_nbs_ref);
-                        --distance;
-                    }
-                    return counter;
-                }                   
-            };
-
-            // Call the recursive lambda with the space's dimensionality
-            return num_nbs_impl(this->dim, this->_nbh_distance, num_nbs_impl);
-        }
-
-        // no valid neighborhood mode
-        else {
-            throw std::invalid_argument("No '" + nb_mode_to_string(nb_mode)
-                + "' available for rectangular grid discretization!");
-        }
-    };
-
-
->>>>>>> 7ee14555
+
     /// Retrieve the neighborhood function depending on the mode
     NBFuncID<Base> get_nb_func(NBMode nb_mode,
                                const DataIO::Config& nbh_params) override
@@ -779,25 +707,13 @@
         // Get the neighbors in the second dimension
         add_neighbors_in_dim_<1, true>(root_id, neighbor_ids);
         // ...have these neighbors at indices 0 and 1 now.
-        for (auto& nb_id : neighbor_ids) {
-            std::cout << nb_id << ", ";
-        }
-        std::cout << std::endl;
 
         // For these neighbors, add _their_ neighbors in the first dimension
         add_neighbors_in_dim_<0, true>(neighbor_ids[0], neighbor_ids);
         add_neighbors_in_dim_<0, true>(neighbor_ids[1], neighbor_ids);
-        for (auto& nb_id : neighbor_ids) {
-            std::cout << nb_id << ", ";
-        }
-        std::cout << std::endl;
 
         // And finally, add the root cell's neighbors in the first dimension
         add_neighbors_in_dim_<0, true>(root_id, neighbor_ids);
-        for (auto& nb_id : neighbor_ids) {
-            std::cout << nb_id << ", ";
-        }
-        std::cout << std::endl;
 
         return neighbor_ids;
     };
@@ -932,31 +848,26 @@
     // .. Neighborhood helper functions .......................................
 
     /// Return i-dimensional shift in cell indices, depending on grid shape
-<<<<<<< HEAD
-    template<DimType shift_dim>
-    constexpr typename MultiIndexType<dim>::value_type id_shift_in_dim_ () {
-=======
     /** It returns in the different cases:
-     *    - shift_dim == 0 -> 1
-     *    - shift_dim == 1 -> shape[0] * 1
-     *    - shift_dim == 2 -> shape[1] * shape[0] * 1
-     *    - shift_dim == 3 -> shape[2] * shape[1] * shape[0] * 1
+     *    - axis == 0 -> 1
+     *    - axis == 1 -> shape[0] * 1
+     *    - axis == 2 -> shape[1] * shape[0] * 1
+     *    - axis == 3 -> shape[2] * shape[1] * shape[0] * 1
      *    - ...
      * 
-     * \tparam shift_dim  In which dimension the shift is desired
+     * \tparam axis  In which dimension the shift is desired
      *
-     * \return constexpr GridShapeType<dim>::value_type 
+     * \return constexpr IndexType
      */
-    template<std::size_t shift_dim>
-    constexpr typename GridShapeType<dim>::value_type
-        id_shift_in_dim_() const
-    {
->>>>>>> 7ee14555
-        if constexpr (shift_dim == 0) {
+    template<DimType axis>
+    constexpr IndexType id_shift_in_dim_() const {
+        if constexpr (axis == 0) {
+            // End of recursion
             return 1;
         }
         else {
-            return this->_shape[shift_dim-1] * id_shift_in_dim_<shift_dim-1>();
+            // Recursive branch
+            return this->_shape[axis - 1] * id_shift_in_dim_<axis-1>();
         } 
     }
 
@@ -977,15 +888,9 @@
      * 
      * \return void
      */
-<<<<<<< HEAD
-    template<DimType dim, bool periodic>
-    void add_neighbors_in_dim_ (const IndexType& root_id,
-                                IndexContainer& neighbor_ids)
-=======
-    template<std::size_t d, bool periodic>
+    template<DimType d, bool periodic>
     void add_neighbors_in_dim_(const IndexType& root_id,
                                IndexContainer& neighbor_ids) const
->>>>>>> 7ee14555
     {
         // Assure the number of dimensions is supported
         static_assert(dim <= 2,
@@ -1025,7 +930,6 @@
         }
     }
 
-
     /// Add a neighbor on the low (ID) value side to an index container
     /** This function takes an index container and populates it with the
      *  indices of neighboring cells in different dimensions, specified by
@@ -1044,7 +948,7 @@
      * 
      * \return void
      */
-    template<std::size_t d, bool periodic>
+    template<DimType d, bool periodic>
     void add_low_val_neighbor_in_dim_(const IndexType& root_id,
                                       const std::size_t distance,
                                       IndexContainer& neighbor_ids) const
@@ -1078,7 +982,6 @@
         }
     }
 
-
     /// Add a neighbor on the high (ID) value side to an index container
     /** This function takes an index container and populates it with the
      *  index of a neighboring cell in different dimensions, specified by
@@ -1097,7 +1000,7 @@
      * 
      * \return void
      */
-    template<std::size_t d, bool periodic>
+    template<DimType d, bool periodic>
     void add_high_val_neighbor_in_dim_(const IndexType& root_id,
                                        const std::size_t distance,
                                        IndexContainer& neighbor_ids) const
@@ -1130,6 +1033,74 @@
                                    + distance * id_shift_in_dim_<d>());
         }
     }
+
+    /// Computes the expected number of neighbors for a neighborhood mode
+    /** \detail This function is used to calculate the amount of memory
+      *         that should be reserved for the neighbor_ids vector.
+      *         For the calculation it uses the member variables: 
+      *         `dim` and `_nbh_distance`
+      *  
+      * For a von Neumann neighborhood, the number of neighbors is:
+      *                      { 2 * distance   for distance = 1
+      *  N(dim, distance) =  { 2 * sum_{distances} N(dim-1, distance)
+      *                      {                for distance > 1)
+      *  
+      * For a Moore neighborhood, the number of neighbors is:
+      *     
+      *  N(dim, distance) = (2 * distance + 1)^2 - 1
+      * 
+      * 
+      * \warning The expected number of neighbors is not equal to the actually
+      *          calculated number of neighbors. For example in a nonperiodic
+      *          grids the expected number of neighbors is greater than the
+      *          actual number of neighbors in the edge cases. Thus, this
+      *          function should only be used to reserve memory for the 
+      *          neighbor_ids vector.
+      * 
+      * \return const std::size_t The expected number of neighbors
+      */
+    std::size_t expected_num_neighbors(const NBMode nb_mode) const {
+        if (nb_mode == NBMode::empty) {
+            return 0;
+        }
+        else if (nb_mode == NBMode::Moore) {
+            if (this->_nbh_distance <= 1) {
+                return std::pow(2 + 1, dim) - 1;
+            }
+            else {
+                return std::pow(2 * this->_nbh_distance + 1, dim) - 1;
+            }
+        }
+        else if (nb_mode == NBMode::vonNeumann) {
+            // This one is more complicated ...
+            // Define a lambda that can be called recursively
+            auto num_nbs_impl = [](const unsigned short int d,  // dimension
+                                   std::size_t distance,
+                                   auto& num_nbs_ref)
+            {
+                if (d == 1) {
+                    // End of recursion
+                    return 2 * distance;
+                }
+                else {
+                    // Recursive branch
+                    std::size_t counter = 0;
+                    while (distance > 0) {
+                        counter += 2 * num_nbs_ref(d-1, distance, num_nbs_ref);
+                        --distance;
+                    }
+                    return counter;
+                }                   
+            };
+
+            // Call the recursive lambda with the space's dimensionality
+            return num_nbs_impl(this->dim, this->_nbh_distance, num_nbs_impl);
+        }
+        else {
+            throw std::invalid_argument("No '" + nb_mode_to_string(nb_mode)
+                + "' available for rectangular grid discretization!");
+        }
+    };
 };
 
 // end group CellManager
