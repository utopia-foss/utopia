# install headers
install(FILES
            agent.hh
            cell.hh
            data.hh
            data_eps.hh
            data_vtk.hh
            entity.hh
            grid.hh
            neighborhoods.hh
            setup.hh
            simulation.hh
            types.hh
            utopia.hh
            utopia_dune.hh
        DESTINATION ${CMAKE_INSTALL_INCLUDEDIR}/dune/utopia)

<<<<<<< HEAD
add_subdirectory(test EXCLUDE_FROM_ALL)
add_subdirectory(data_io)
=======
add_subdirectory(data_io)
add_subdirectory(models)
add_subdirectory(test EXCLUDE_FROM_ALL)
>>>>>>> 4c6c7dca
<|MERGE_RESOLUTION|>--- conflicted
+++ resolved
@@ -15,11 +15,7 @@
             utopia_dune.hh
         DESTINATION ${CMAKE_INSTALL_INCLUDEDIR}/dune/utopia)
 
-<<<<<<< HEAD
-add_subdirectory(test EXCLUDE_FROM_ALL)
-add_subdirectory(data_io)
-=======
 add_subdirectory(data_io)
 add_subdirectory(models)
 add_subdirectory(test EXCLUDE_FROM_ALL)
->>>>>>> 4c6c7dca
+add_subdirectory(data_io)