--- conflicted
+++ resolved
@@ -23,20 +23,12 @@
 #include <algorithm>
 #include <functional>
 
-<<<<<<< HEAD
-#pragma GCC diagnostic push
-#pragma GCC system_header // disable DUNE internal warnings
-
-=======
->>>>>>> 38905693
 #ifdef HAVE_CONFIG_H
 # include "config.h"
 #endif
 
-// DUNE
+// DUNE HEADERS
 #include "citcat_dune.hh"
-
-#pragma GCC diagnostic pop
 
 // CITCAT
 #include "types.hh"
