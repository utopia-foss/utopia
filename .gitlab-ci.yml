---
image: ccees/utopia:bionic

variables:
  CPUS_MULTICORE: 3
  CPUS_DIND: 3
  DUNE_CONTROL_PATH: /opt/dune:$CI_PROJECT_DIR  # such that DUNE finds Utopia
  RUN_IN_DUNE_ENV: $CI_PROJECT_DIR/build-cmake/run-in-dune-env
  CONFIG_FLAGS:
      -DDUNE_PYTHON_VIRTUALENV_SETUP=True
      -DDUNE_PYTHON_ALLOW_GET_PIP=True
  MAKE_FLAGS_BUILD:
      -j $CPUS_MULTICORE
  MODEL_DIR: $CI_PROJECT_DIR/dune/utopia/models
  DUNE_ENV_IMAGE: ccees/utopia:bionic

stages:
  - setup
  - build
  - test

before_script:  # TODO move this to where it is needed: build jobs
  ## Enter dune directory
  - cd /opt/dune
  ##
  ## For outside dependencies, use the "Utopia CI" deploy key
  ## Instructions:
  ##   https://docs.gitlab.com/ce/ci/ssh_keys/
  ## Run ssh-agent (inside the build environment)
  - eval $(ssh-agent -s)
  ##
  ## Add the SSH key stored in SSH_PRIVATE_KEY variable to the agent store
  ## We're using tr to fix line endings which makes ed25519 keys work
  ## without extra base64 encoding.
  ## https://gitlab.com/gitlab-examples/ssh-private-key/issues/1#note_48526556
  - echo "$SSH_PRIVATE_KEY" | tr -d '\r' | ssh-add - > /dev/null
  ##
  ## Create the SSH directory and give it the right permissions
  - mkdir -p ~/.ssh
  - chmod 700 ~/.ssh
  ## 
  ## Add the known hosts lists to ensure this ssh connection is the right one
  - echo "$SSH_KNOWN_HOSTS" > ~/.ssh/known_hosts
  - chmod 644 ~/.ssh/known_hosts
  # - '[[ -f /.dockerenv ]] && echo -e "Host *\n\tStrictHostKeyChecking no\n\n" > ~/.ssh/config' # FIXME

# Setup stage -----------------------------------------------------------------
# Updates the docker image to be used for the build and test stages
setup:update-dune:
  stage: setup
  tags:
    - dind
  image: docker:stable
  services:
    - docker:dind
  variables:
    # Use the driver recommended for DIND, see documentation:
    # https://docs.gitlab.com/ee/ci/docker/using_docker_build.html#use-docker-in-docker-executor
    DOCKER_DRIVER: overlay2
  only:
    - master
  before_script:
    - docker login -u $DOCKER_HUB_USER -p $DOCKER_HUB_PW
  script:
    - docker build --build-arg PROCNUM=$CPUS_DIND -f docker/dune-env-update.dockerfile -t $DUNE_ENV_IMAGE .
    - docker push $DUNE_ENV_IMAGE


# Build stage -----------------------------------------------------------------
# Build the tests and the models
# The artifacts of these jobs are needed in the test stage
build:tests:
  stage: build
  artifacts: &shared_artifacts
    name: "$CI_JOB_NAME"
    paths:
      - $CI_PROJECT_DIR/build-cmake
    expire_in: 3 hours
  script:
    - CMAKE_FLAGS="$CONFIG_FLAGS"
      ./dune-common/bin/dunecontrol --module=utopia configure
    - ./dune-common/bin/dunecontrol --only=utopia make $MAKE_FLAGS_BUILD build_tests

build:models:
  stage: build
  artifacts:
    <<: *shared_artifacts
  script:
    - CMAKE_FLAGS="$CONFIG_FLAGS"
      ./dune-common/bin/dunecontrol --module=utopia configure
    - ./dune-common/bin/dunecontrol --only=utopia make $MAKE_FLAGS_BUILD all

build:debug:
  stage: build
  allow_failure: true
  script:
    - CMAKE_FLAGS="-DCMAKE_BUILD_TYPE=Debug $CONFIG_FLAGS -DCMAKE_CXX_FLAGS_DEBUG='$CMAKE_CXX_FLAGS_DEBUG -Werror'"
      ./dune-common/bin/dunecontrol --only=utopia configure
    - ./dune-common/bin/dunecontrol --only=utopia make $MAKE_FLAGS_BUILD build_tests
    - ./dune-common/bin/dunecontrol --only=utopia make $MAKE_FLAGS_BUILD all


# Test stage ------------------------------------------------------------------
# Using the artifacts of the build stage, executes tests of core, data i/o,
# frontend, and models.
test:core:
  stage: test
  dependencies:
    - build:tests
  script:
    - ./dune-common/bin/dunecontrol --only=utopia make test_core

test:dataio:
  stage: test
  dependencies:
    - build:tests
  script:
    - ./dune-common/bin/dunecontrol --only=utopia make test_dataio

test:utopya:
  stage: test
  dependencies:
    - build:models
  script:
    - ./dune-common/bin/dunecontrol --only=utopia configure
    - ./dune-common/bin/dunecontrol --only=utopia make test_python
    # FIXME should be accessible via test_utopya

test:cli:
  stage: test
  dependencies:
    - build:models
  script:
    - ./dune-common/bin/dunecontrol --only=utopia configure
    # test the default model config
    - $RUN_IN_DUNE_ENV utopia dummy
    # test a configuration that allows a sweep
    - $RUN_IN_DUNE_ENV utopia dummy $MODEL_DIR/dummy/test/sweep.yml --sweep --note sweep
<<<<<<< HEAD
    # test the other models
    - $RUN_IN_DUNE_ENV utopia SimpleEG
    # - $RUN_IN_DUNE_ENV utopia SimpleEG $MODEL_DIR/SimpleEG/test/SimpleEG_cfg.yml --sweep --note sweep # TODO re-enable
=======

test:models:
  stage: test
  dependencies:
    - build:models
  script:
    # - ./dune-common/bin/dunecontrol --only=utopia configure
    # - ./dune-common/bin/dunecontrol --only=utopia make test_models
    # FIXME should be accessible via dunecontrol and target test_models
    # Workaround: # FIXME remove
    - $RUN_IN_DUNE_ENV python -m pytest -v $CI_PROJECT_DIR/python/model_tests
    # Also test each model via the CLI
    - $RUN_IN_DUNE_ENV utopia dummy
    - $RUN_IN_DUNE_ENV utopia SimpleEG
>>>>>>> 89cdf4cf
<|MERGE_RESOLUTION|>--- conflicted
+++ resolved
@@ -136,11 +136,6 @@
     - $RUN_IN_DUNE_ENV utopia dummy
     # test a configuration that allows a sweep
     - $RUN_IN_DUNE_ENV utopia dummy $MODEL_DIR/dummy/test/sweep.yml --sweep --note sweep
-<<<<<<< HEAD
-    # test the other models
-    - $RUN_IN_DUNE_ENV utopia SimpleEG
-    # - $RUN_IN_DUNE_ENV utopia SimpleEG $MODEL_DIR/SimpleEG/test/SimpleEG_cfg.yml --sweep --note sweep # TODO re-enable
-=======
 
 test:models:
   stage: test
@@ -154,5 +149,4 @@
     - $RUN_IN_DUNE_ENV python -m pytest -v $CI_PROJECT_DIR/python/model_tests
     # Also test each model via the CLI
     - $RUN_IN_DUNE_ENV utopia dummy
-    - $RUN_IN_DUNE_ENV utopia SimpleEG
->>>>>>> 89cdf4cf
+    - $RUN_IN_DUNE_ENV utopia SimpleEG