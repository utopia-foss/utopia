--- conflicted
+++ resolved
@@ -6,7 +6,6 @@
 #   - Test Utopia (using the results of the gcc build)
 ---
 variables:
-<<<<<<< HEAD
   # Setting number of processes
   CPUS_MULTICORE: 4
   CPUS_DIND: 3
@@ -18,21 +17,12 @@
   DUNE_IMAGE: "${DUNE_IMAGE_NAME}:${DUNE_VERSION}"
 
   # Shortcut variables for certain commands
-=======
-  CPUS_MULTICORE: 3
-  CPUS_DIND: 3
->>>>>>> 3809036b
   DUNE_CONTROL_PATH: /opt/dune:$CI_PROJECT_DIR  # such that DUNE finds Utopia
   RUN_IN_DUNE_ENV: $CI_PROJECT_DIR/build-cmake/run-in-dune-env
   CONFIG_FLAGS:
       -DDUNE_PYTHON_VIRTUALENV_SETUP=True
       -DDUNE_PYTHON_ALLOW_GET_PIP=True
-<<<<<<< HEAD
   MAKE_FLAGS_BUILD: "" # none for now
-=======
-  MAKE_FLAGS_BUILD:
-      -j $CPUS_MULTICORE
->>>>>>> 3809036b
   MODEL_DIR: $CI_PROJECT_DIR/dune/utopia/models
   DUNE_ENV_IMAGE: ccees/utopia:bionic
 
@@ -44,10 +34,7 @@
 # 'prep' only runs in the master branch.
 stages:
   - setup
-<<<<<<< HEAD
   - prep
-=======
->>>>>>> 3809036b
   - build
   - test
 
@@ -142,43 +129,13 @@
     - docker push ${DUNE_IMAGE}-clang
 
 
-
-# Setup stage -----------------------------------------------------------------
-# Updates the docker image to be used for the build and test stages
-setup:update-dune:
-  stage: setup
-  tags:
-    - dind
-  image: docker:stable
-  services:
-    - docker:dind
-  variables:
-    # Use the driver recommended for DIND, see documentation:
-    # https://docs.gitlab.com/ee/ci/docker/using_docker_build.html#use-docker-in-docker-executor
-    DOCKER_DRIVER: overlay2
-  only:
-    - master
-  before_script:
-    - docker login -u $DOCKER_HUB_USER -p $DOCKER_HUB_PW
-  script:
-    - docker build --build-arg PROCNUM=$CPUS_DIND -f docker/dune-env-update.dockerfile -t $DUNE_ENV_IMAGE .
-    - docker push $DUNE_ENV_IMAGE
-
-
 # Build stage -----------------------------------------------------------------
-<<<<<<< HEAD
-
-build:main:
-  stage: build
-  <<: *ssh_access
-  artifacts:
-=======
 # Build the tests and the models
-# The artifacts of these jobs are needed in the test stage
+# The artifacts of the tests and models jobs are needed in the test stage
 build:tests:
   stage: build
+  <<: *ssh_access
   artifacts: &shared_artifacts
->>>>>>> 3809036b
     name: "$CI_JOB_NAME"
     paths:
       - $CI_PROJECT_DIR/build-cmake
@@ -186,11 +143,19 @@
   script:
     - CMAKE_FLAGS="$CONFIG_FLAGS"
       ./dune-common/bin/dunecontrol --module=utopia configure
-<<<<<<< HEAD
-    - ./dune-common/bin/dunecontrol --only=utopia make doc
     - ./dune-common/bin/dunecontrol --only=utopia make $MAKE_FLAGS_BUILD build_tests
+
+build:models:
+  stage: build
+  <<: *ssh_access
+  artifacts:
+    <<: *shared_artifacts
+  script:
+    - CMAKE_FLAGS="$CONFIG_FLAGS"
+      ./dune-common/bin/dunecontrol --module=utopia configure
     - ./dune-common/bin/dunecontrol --only=utopia make $MAKE_FLAGS_BUILD all
 
+# Build in debug mode, once with gcc and once with clang
 build:debug: &build_debug
   stage: build
   <<: *ssh_access
@@ -215,40 +180,6 @@
       -DCMAKE_CXX_COMPILER=clang++
       -DCMAKE_CXX_FLAGS_DEBUG='$CMAKE_CXX_FLAGS_DEBUG -Werror'"
       ./dune-common/bin/dunecontrol --only=utopia configure
-=======
->>>>>>> 3809036b
-    - ./dune-common/bin/dunecontrol --only=utopia make $MAKE_FLAGS_BUILD build_tests
-
-build:models:
-  stage: build
-  <<: *ssh_access
-  artifacts:
-    <<: *shared_artifacts
-  script:
-    - CMAKE_FLAGS="$CONFIG_FLAGS"
-      ./dune-common/bin/dunecontrol --module=utopia configure
-    - ./dune-common/bin/dunecontrol --only=utopia make $MAKE_FLAGS_BUILD all
-
-<<<<<<< HEAD
-
-# Test stage ------------------------------------------------------------------
-
-test:core:
-  stage: test
-  dependencies:
-    - build:main
-  before_script:
-    - cd /opt/dune
-=======
-build:debug:
-  stage: build
-  allow_failure: true
-  script:
-    - CMAKE_FLAGS="-DCMAKE_BUILD_TYPE=Debug $CONFIG_FLAGS -DCMAKE_CXX_FLAGS_DEBUG='$CMAKE_CXX_FLAGS_DEBUG -Werror'"
-      ./dune-common/bin/dunecontrol --only=utopia configure
-    - ./dune-common/bin/dunecontrol --only=utopia make $MAKE_FLAGS_BUILD build_tests
-    - ./dune-common/bin/dunecontrol --only=utopia make $MAKE_FLAGS_BUILD all
-
 
 # Test stage ------------------------------------------------------------------
 # Using the artifacts of the build stage, executes tests of core, data i/o,
@@ -257,20 +188,15 @@
   stage: test
   dependencies:
     - build:tests
->>>>>>> 3809036b
   script:
     - ./dune-common/bin/dunecontrol --only=utopia make test_core
 
 test:dataio:
   stage: test
   dependencies:
-<<<<<<< HEAD
-    - build:main
+    - build:tests
   before_script:
     - cd /opt/dune
-=======
-    - build:tests
->>>>>>> 3809036b
   script:
     - ./dune-common/bin/dunecontrol --only=utopia make test_dataio
 
