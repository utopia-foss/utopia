--- conflicted
+++ resolved
@@ -9,13 +9,8 @@
 
   # Variables needed for docker image deployment
   # The different segments of the resulting test image tag
-<<<<<<< HEAD
-  BASE_IMAGE_UBUNTU_VERSION: eoan   # NOTE Adjust upon new Ubuntu Release
+  BASE_IMAGE_UBUNTU_VERSION: focal  # NOTE Adjust upon new Ubuntu Release
   BASE_IMAGE_VERSION: "2"           # NOTE Increment when changing dockerfile
-=======
-  BASE_IMAGE_UBUNTU_VERSION: focal  # NOTE Adjust upon new Ubuntu Release
-  BASE_IMAGE_VERSION: "1"           # NOTE Increment when changing dockerfile
->>>>>>> 8531faf0
   BASE_IMAGE_NAME: ccees/utopia-base
   BASE_IMAGE: "${BASE_IMAGE_NAME}:${BASE_IMAGE_UBUNTU_VERSION}-v${BASE_IMAGE_VERSION}"
   # NOTE Do not forget to increment the BASE_IMAGE_VERSION when changes to the
