--- conflicted
+++ resolved
@@ -3,12 +3,11 @@
 The Multiverse supplies the main user interface of the frontend.
 """
 import os
-import sys
 import time
 import copy
 import logging
+from shutil import copyfile
 import pkg_resources
-from shutil import copyfile
 
 from utopya.workermanager import WorkerManager, enqueue_json
 from utopya.tools import recursive_update, read_yml, write_yml
@@ -153,11 +152,7 @@
 
     # "Private" methods .......................................................
 
-<<<<<<< HEAD
     def _create_meta_config(self, *, run_cfg_path: str, user_cfg_path: str, update_meta_cfg: dict) -> dict:
-=======
-    def _create_meta_config(self, *, run_cfg_path: str, user_cfg_path: str, update_meta_cfg: dict=None) -> dict:
->>>>>>> 8265ee24
         """Read base configuration file and adjust parameters.
         
         The base_config file, the user_config file (if existing) and the run_config file are read in.
