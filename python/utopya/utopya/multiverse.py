"""Implementation of the Multiverse class.

The Multiverse supplies the main user interface of the frontend.
"""
import os
import time
import copy
import glob
import re
import logging
from functools import reduce
from shutil import copyfile
from pkg_resources import resource_filename

import paramspace as psp

from utopya.datamanager import DataManager
from utopya.workermanager import WorkerManager
from utopya.plotting import PlotManager
from utopya.reporter import WorkerManagerReporter
from utopya.tools import recursive_update, read_yml, write_yml, load_model_cfg, pformat
from utopya.info import MODELS

# Configure and get logger
log = logging.getLogger(__name__)

# -----------------------------------------------------------------------------

class Multiverse:
    """The Multiverse is where everything is orchestrated.
    
    It aims to make all the functionality of the Utopia frontend accessible in
    one place.
    
    Attributes:
        BASE_CFG_PATH (str): The path to the base configuration, supplied with
            the utopya package
        meta_cfg (dict): The parsed Multiverse meta-configuration. All
            further arguments are extracted from this dict.
        model_name (str): The model name associated with this Multiverse
        USER_CFG_SEARCH_PATH (str): The path at which a user config is expected
    """

    BASE_CFG_PATH = resource_filename('utopya', 'cfg/base_cfg.yml')
    USER_CFG_SEARCH_PATH = os.path.expanduser("~/.config/utopia/user_cfg.yml")
    RUN_DIR_TIME_FSTR = "%y%m%d-%H%M%S"

    def __init__(self, *, model_name: str, run_cfg_path: str=None, user_cfg_path: str=None, custom_env: dict=None, **update_meta_cfg):
        """Initialize the Multiverse.
        
        Args:
            model_name (str): A valid name of Utopia model
            run_cfg_path (str, optional): The path to the run configuration.
            user_cfg_path (str, optional): If given, this is used to update the
                base configuration. If None, will look for it in the default
                path, see Multiverse.USER_CFG_SEARCH_PATH.
            **update_meta_cfg: Can be used to update the meta configuration
                generated from the previous configuration levels
        """
        # Initialize property-managed attributes
        self._meta_cfg = None
        self._model_name = None
        self._dirs = {}
        self._resolved_cluster_params = None

        # Set the model name
        self.model_name = model_name
        
        log.info("Initializing Multiverse for '%s' model ...", self.model_name)

        # Save the model binary path and the configuration file
        self._model_binpath = MODELS[self.model_name]['binpath']
        log.debug("Associated executable of model '%s':\n  %s",
                  self.model_name, self.model_binpath)

        # Create meta configuration and list of used config files
        files = self._create_meta_cfg(run_cfg_path=run_cfg_path,
                                      user_cfg_path=user_cfg_path,
                                      update_meta_cfg=update_meta_cfg)
        # NOTE this already stores it in self._meta_cfg

        # Resolve the cluster parameters, if in cluster mode, and make some
        # minor (!!) adjustments.
        if self.cluster_mode:
            self._resolved_cluster_params = self._resolve_cluster_params()

            # Get via attribute (is a copy)
            rcps = self.resolved_cluster_params

            log.info("Running in cluster mode. This is node %d of %d.",
                     rcps['node_index'] + 1, rcps['num_nodes'])

            # Changes to the meta configuration
            # To avoid config file collisions in the PlotManager:
            self._meta_cfg['plot_manager']['cfg_exists_action'] = 'skip'

            # _Additional_ arguments to pass to *Manager initializations below
            # DataManager
            timestamp = rcps['timestamp']
            dm_cluster_kwargs = dict(out_dir_kwargs=dict(timestamp=timestamp,
                                                         exist_ok=True))

            # WorkerManager
            wm_cluster_kwargs = dict(cluster_mode=True,
                                     resolved_cluster_params=rcps)

        else:
            # Empty dicts for the initializations below
            dm_cluster_kwargs = dict()
            wm_cluster_kwargs = dict()

        # Create the run directory and write the meta configuration into it.
        # This already performs the backup of the configuration files.
        self._create_run_dir(**self.meta_cfg['paths'], cfg_parts=files)

        # Provide some information
        log.info("Run directory:\n  %s", self.dirs['run'])

        # Create a data manager
        self._dm = DataManager(self.dirs['run'],
                               name=self.model_name + "_data",
                               **self.meta_cfg['data_manager'],
                               **dm_cluster_kwargs)

        # Create a WorkerManager instance and pass the reporter to it
        self._wm = WorkerManager(**self.meta_cfg['worker_manager'],
                                 **wm_cluster_kwargs)

        # Instantiate the Reporter
        self._reporter = WorkerManagerReporter(self.wm,
                                               report_dir=self.dirs['run'],
                                               **self.meta_cfg['reporter'])

        # And instantiate the PlotManager with the model-specific plot config
        self._pm = PlotManager(dm=self.dm,
                               plots_cfg=MODELS[self.model_name]['plots_cfg'],
                               **self.meta_cfg['plot_manager'])

        log.info("Initialized Multiverse.")

    # Properties ..............................................................

    @property
    def model_name(self) -> str:
        """The model name associated with this Multiverse"""
        return self._model_name

    @model_name.setter
    def model_name(self, model_name: str):
        """Checks if the model name is valid, then sets it and makes it read-only."""
        if model_name not in MODELS:
            raise ValueError("No such model '{}' available.\n"
                             "Available models: {}"
                             "".format(model_name, ", ".join(MODELS.keys())))
        
        elif self.model_name:
            raise RuntimeError("A Multiverse's associated model cannot be "
                               "changed!")

        self._model_name = model_name
        log.debug("Set model_name:  %s", model_name)

    @property
    def model_binpath(self) -> str:
        """The path to this model's binary"""
        return self._model_binpath

    @property
    def meta_cfg(self) -> dict:
        """The meta configuration."""
        return self._meta_cfg

    @property
    def dirs(self) -> dict:
        """Information on managed directories."""
        return self._dirs

    @property
    def cluster_mode(self) -> bool:
        """Whether the Multiverse should run in cluster mode"""
        return self.meta_cfg['cluster_mode']

    @property
    def cluster_params(self) -> dict:
        """Returns a copy of the cluster mode configuration parameters"""
        return copy.deepcopy(self.meta_cfg['cluster_params'])

    @property
    def resolved_cluster_params(self) -> dict:
        """Returns a copy of the cluster configuration with all parameters
        resolved. This makes some additional keys available on the top level.
        """
        # Return the cached value as a _copy_ to secure it against changes
        return copy.deepcopy(self._resolved_cluster_params)

    @property
    def dm(self) -> DataManager:
        """The Multiverse's DataManager."""
        return self._dm

    @property
    def wm(self) -> WorkerManager:
        """The Multiverse's WorkerManager."""
        return self._wm

    @property
    def pm(self) -> PlotManager:
        """The Multiverse's PlotManager."""
        return self._pm

    # Public methods ..........................................................

    def run(self):
        """Starts a Utopia run. Whether this will be a single simulation or
        a parameter sweep is decided by the contents of the meta config.

        Note that (currently) each Multiverse instance can _not_ perform
        multiple runs!
        """
        # Depending on the configuration, call the corresponding run method
        if self.meta_cfg.get('perform_sweep'):
            self.run_sweep()
        else:
            self.run_single()
    
    def run_single(self):
        """Runs a single simulation.

        Note that (currently) each Multiverse instance can _not_ perform
        multiple runs!
        """
        # Get the parameter space from the config
        pspace = self.meta_cfg['parameter_space']

        # Get the default state of the parameter space
        uni_cfg = pspace.default

        # Add the task to the worker manager.
        log.info("Adding task for simulation of a single universe ...")
        self._add_sim_task(uni_id_str="0", uni_cfg=uni_cfg, is_sweep=False)

        # Prevent adding further tasks to disallow further runs
        self.wm.tasks.lock()

        # Tell the WorkerManager to start working (is a blocking call)
        self.wm.start_working(**self.meta_cfg['run_kwargs'])

        log.info("Finished single universe run. Yay. :)")

    def run_sweep(self):
        """Runs a parameter sweep.

        If cluster mode is enabled, this will split up the parameter space into
        (ideally) equally sized parts and only run one of these parts,
        depending on the node this Multiverse runs on.

        Note that (currently) each Multiverse instance can _not_ perform
        multiple runs!
        """
        
        # Get the parameter space from the config
        pspace = self.meta_cfg['parameter_space']

        if pspace.volume < 1:
            raise ValueError("The parameter space has no sweeps configured! "
                             "Refusing to run a sweep. You can either call "
                             "the run_single method or add sweeps to your "
                             "run configuration using the !sweep YAML tags.")

        # Get the parameter space iterator
        psp_iter = pspace.iterator(with_info='state_no_str')
<<<<<<< HEAD

        # Distinguish whether to do a regular sweep or we are in cluster mode
        if not self.cluster_mode:
            # Do a sweep over the whole activated parameter space
            log.info("Adding tasks for simulation of %d universes ...",
                     pspace.volume)

            for uni_cfg, uni_id_str in psp_iter:
                self._add_sim_task(uni_id_str=uni_id_str, uni_cfg=uni_cfg,
                                   is_sweep=True)

=======

        # Distinguish whether to do a regular sweep or we are in cluster mode
        if not self.cluster_mode:
            # Do a sweep over the whole activated parameter space
            log.info("Adding tasks for simulation of %d universes ...",
                     pspace.volume)

            for uni_cfg, uni_id_str in psp_iter:
                self._add_sim_task(uni_id_str=uni_id_str, uni_cfg=uni_cfg,
                                   is_sweep=True)

>>>>>>> 148bacd9
        else:
            # Prepare a cluster mode sweep
            log.info("Preparing cluster mode sweep ...")

            # Get the resolved cluster parameters
            # These include the following values:
            #    num_nodes:   The total number of nodes to simulate on. This
            #                 is what determines the modulo value.
            #    node_index:  Equivalent to the modulo offset, which depends
            #                 on the position of this Multiverse's node in the
            #                 sequence of all nodes.
            rcps = self.resolved_cluster_params
            num_nodes = rcps['num_nodes']
            node_index = rcps['node_index']

            # Inform about the number of universes to be simulated
            log.info("Adding tasks for cluster-mode simulation of "
                     "%d universes on this node (%d of %d) ...",
                     (   pspace.volume//num_nodes
                      + (pspace.volume%num_nodes > node_index)),
                     node_index + 1, num_nodes)

            for i, (uni_cfg, uni_id_str) in enumerate(psp_iter):
                # Skip if this node is not responsible
                if (i - node_index) % num_nodes != 0:
                    log.debug("Skipping:  %s", uni_id_str)
                    continue

                # Is valid for this node, add the simulation task
                self._add_sim_task(uni_id_str=uni_id_str, uni_cfg=uni_cfg,
                                   is_sweep=True)

        log.info("Added %d tasks.", len(self.wm.tasks))

        # Prevent adding further tasks to disallow further runs
        self.wm.tasks.lock()

        # Tell the WorkerManager to start working (is a blocking call)
        self.wm.start_working(**self.meta_cfg['run_kwargs'])

        log.info("Finished parameter sweep. Wohoo. :)")

    # "Private" methods .......................................................

    def _create_meta_cfg(self, *, run_cfg_path: str, user_cfg_path: str, update_meta_cfg: dict) -> dict:
        """Create the meta configuration from several parts and store it.
        
        The final configuration dict is built from up to four components,
        where one is always recursively updating the previous level:
            1. base: the default configuration, which is always present
            2. user (optional): configuration of user- and machine-related
               parameters
            3. run (optional): the configuration for the current Multiverse
               instance
            4. update (optional): can be used for a last update step

        The resulting configuration is the meta configuration and is stored
        to the `meta_cfg` attribute.

        Note that all model configurations can be loaded into the meta config
        via the yaml !model tag; this will already have occurred during
        loading of that file and does not depend on the model chosen in this
        Multiverse object.

        The parts are recorded in the `cfg_parts` dict and returned such that
        a backup can be created.
        
        Args:
            run_cfg_path (str): path to run_config
            user_cfg_path (str): path to the user_config file
            update_meta_cfg (dict): will be used to update the resulting dict
        
        Returns:
            dict: dict of the parts that were needed to create the meta config.
                The dict-key corresponds to the part name, the value is the
                payload which can be either a path to a cfg file or a dict
        """
        log.debug("Reading in configuration files ...")

        # Read in the base configuration (stored inside the package)
        base_cfg = read_yml(self.BASE_CFG_PATH,
                            error_msg="Base configuration not found!")

        # Decide whether to read in the user configuration from the default search location or use a user-passed one
        if user_cfg_path is None:
            log.debug("Looking for user configuration file in default "
                      "location, %s", self.USER_CFG_SEARCH_PATH)

            if os.path.isfile(self.USER_CFG_SEARCH_PATH):
                user_cfg_path = self.USER_CFG_SEARCH_PATH
            else:
                # No user cfg will be loaded
                log.debug("No file found at the default search location.")

        elif user_cfg_path is False:
            log.debug("Not loading the user configuration from the default "
                      "search path: %s", self.USER_CFG_SEARCH_PATH)

        if user_cfg_path:
            user_cfg = read_yml(user_cfg_path,
                                error_msg="Did not find user configuration at "
                                          "the specified path {}!"
                                          "".format(user_cfg_path))

            # Check that it does not contain parameter_space
            if user_cfg and 'parameter_space' in user_cfg:
                raise ValueError("There was a 'parameter_space' key found in "
                                 "the user configuration loaded from {}. You "
                                 "need to remove it.".format(user_cfg_path))

        else:
            user_cfg = None

        # Read in the configuration corresponding to the chosen model
        model_cfg, model_cfg_path = load_model_cfg(self.model_name)
        # NOTE Unlike the other configuration files, this does not attach at
        # root level of the meta configuration but parameter_space.<model_name>
        # in order to allow it to be used as the default configuration for an
        # _instance_ of that model.

        # Read in the run configuration
        if run_cfg_path:
            run_cfg = read_yml(run_cfg_path,
                               error_msg="No run config could be found at {}!"
                                         "".format(run_cfg_path))
        else:
            run_cfg = None

        # After this point it is assumed that all values are valid
        # Those keys or values will throw errors once they are needed ...

        # Now perform the recursive update steps
        # Start with the base configuration
        meta_tmp = base_cfg
        log.debug("Performing recursive updates to arrive at meta "
                  "configuration ...")

        # Update with user configuration, if given
        if user_cfg:
            log.debug("Updating with user configuration ...")
            meta_tmp = recursive_update(meta_tmp, user_cfg)

        # In order to incorporate the model config, the parameter space is
        # needed. We can already be sure that the parameter_space key exists,
        # because it is added as part of the base_cfg.
        pspace = meta_tmp['parameter_space']

        # Adjust parameter space to include model configuration
        log.debug("Updating parameter space with model configuration for "
                  "model '%s' ...", self.model_name)
        pspace[self.model_name] = model_cfg
        # NOTE this works because meta_tmp is a dict and thus mutable :)

        # On top of all of that: add the run configuration, if given
        if run_cfg:
            log.debug("Updating with run configuration ...")
            meta_tmp = recursive_update(meta_tmp, run_cfg)

        # ... and the update_meta_cfg dictionary
        if update_meta_cfg:
            log.debug("Updating with given `update_meta_cfg` dictionary ...")
            meta_tmp = recursive_update(meta_tmp,
                                        copy.deepcopy(update_meta_cfg))
            # NOTE using copy to make sure that usage of the dict will not interfere with the Multiverse's meta config
        
        # Make `parameter_space` a ParamSpace object
        pspace = meta_tmp['parameter_space']
        meta_tmp['parameter_space'] = psp.ParamSpace(pspace)
        log.debug("Converted parameter_space to ParamSpace object.")
        
        # Store it
        self._meta_cfg = meta_tmp
        log.info("Loaded meta configuration.")

        # Prepare dict to store paths for config files in (for later backup)
        log.debug("Preparing dict of config parts ...")
        cfg_parts = dict(base=self.BASE_CFG_PATH,
                         user=user_cfg_path,
                         model=model_cfg_path,
                         run=run_cfg_path,
                         update=update_meta_cfg)

        # Done.
        return cfg_parts

    def _create_run_dir(self, *, out_dir: str, model_note: str=None, backup_involved_cfg_files: bool=True, cfg_parts: dict=None) -> None:
        """Create the folder structure for the run output.
        
        This will also write the meta config to the corresponding config
        directory.
        
        The following folder tree will be created
        utopia_output/   # all utopia output should go here
            model_a/
                180301-125410_my_model_note/
                    config/
                    data/
                        uni000/
                        uni001/
                        ...
                    eval/
            model_b/
                180301-125412_my_first_sim/
                180301-125413_my_second_sim/
        
        If running in cluster mode, the cluster parameters are resolved and
        used to determine the name of the simulation. The pattern then does not
        include a timestamp as each node might return not quite the same value.
        Instead, a value from an environment variable is used.
        The resulting path can have different forms, depending on which
        environment variables were present; required parts are denoted by a *
        in the following pattern; if the value of the other entries is not
        available, the connecting underscore will not be used.
            {timestamp}_{job id*}_{cluster}_{job account}_{job name}_{note}

        Args:
            out_dir (str): The base output directory, where all simulation data
                is stored
            model_note (str, optional): The note to add to the model
            backup_involved_cfg_files (bool, optional): If true, saves all
                involved parts of the configuration process to the config
                directory. Note: the meta configuration is always saved there!
            cfg_parts (dict, optional): The parts of the config to backup
        
        Raises:
            RuntimeError: If the simulation directory already existed. This
                should not occur, as the timestamp is unique. If it occurs,
                you either started two simulations very close to each other or 
                something is seriously wrong. Strange time zone perhaps?
        """
        def backup_config():
            # Write the meta config to the config directory.
            write_yml(self.meta_cfg,
                      path=os.path.join(self.dirs['config'], "meta_cfg.yml"))
            log.debug("Stored meta configuration in config directory.")

            # Separately, store the parameter space there
            write_yml(self.meta_cfg['parameter_space'],
                      path=os.path.join(self.dirs['config'],
                                        "parameter_space.yml"))
            log.debug("Stored parameter space.")

            # If configured, backup the other cfg files one by one
            if backup_involved_cfg_files and cfg_parts:
                log.debug("Backing up %d config parts...", len(cfg_parts))

                for part_name, val in cfg_parts.items():
                    _path = os.path.join(self.dirs['config'],
                                         part_name + "_cfg.yml")
                    # Distinguish two types of payload that will be saved:
                    if isinstance(val, str):
                        # Assumed to be path to a config file; copy it
                        log.debug("Copying %s config ...", part_name)
                        copyfile(val, _path)

                    elif isinstance(val, dict):
                        log.debug("Dumping %s config dict ...", part_name)
                        write_yml(val, path=_path)

            log.info("Backed up configuration files.")

        # Create the folder path to the simulation directory
        # NOTE The str cast ensures that out_dir is not a path-like object
        #      which causes problems for python < 3.6
        log.debug("Creating path for run directory inside %s ...", out_dir)
        out_dir = os.path.expanduser(str(out_dir))

        # Distinguish between regular mode and cluster mode
        if not self.cluster_mode:
            # Not in cluster mode; can use the timestamp directly
            timestr = time.strftime(self.RUN_DIR_TIME_FSTR)
<<<<<<< HEAD

            # Define format string and build kwargs
            fstr = "{timestamp:}{note:}"
            fstr_kwargs = dict(timestamp=timestr,
                               note=("" if not model_note
                                     else "_" + model_note))

=======

            # Define format string and build kwargs
            fstr = "{timestamp:}{note:}"
            fstr_kwargs = dict(timestamp=timestr,
                               note=("" if not model_note
                                     else "_" + model_note))

>>>>>>> 148bacd9
        else:
            # In cluster mode, need to resolve cluster parameters first
            rcps = self.resolved_cluster_params

            # Define parts of the format string and the corresponding kwargs
            fstr_parts = []
            fstr_kwargs = dict()
        
            # required: timestamp
            timestr = time.strftime(self.RUN_DIR_TIME_FSTR,
                                      time.gmtime(rcps['timestamp']))
            fstr_parts += ["{timestamp:}"]
            fstr_kwargs['timestamp'] = timestr

            # required: job id
            fstr_parts += ["job{job_id:07d}"]
            fstr_kwargs['job_id'] = rcps['job_id']

            # optional
            if rcps.get('job_account'):
                fstr_parts += ["{job_account:}"]
                fstr_kwargs['job_account'] = rcps['job_account']

            if rcps.get('cluster_name'):
                fstr_parts += ["{cluster_name:}"]
                fstr_kwargs['cluster_name'] = rcps['cluster_name']

            if rcps.get('job_name'):
                fstr_parts += ["{job_name:}"]
                fstr_kwargs['job_name'] = rcps['job_name']

            if model_note:
                fstr_parts += ["{model_note:}"]
                fstr_kwargs['model_note'] = model_note

            # Connect all parts with an underscore to generate the actual fstr
            fstr = "_".join(fstr_parts)

        # fstr and fstr_kwargs ready now. Carry out the format operation
        run_dir_name = fstr.format(**fstr_kwargs)
        log.debug("Determined run directory name:  %s", run_dir_name)
        
        # Built the run directory path
        run_dir = os.path.join(out_dir, self.model_name, run_dir_name)
        log.debug("Built run directory path:  %s", run_dir)
        self.dirs['run'] = run_dir


        # Recursively create the whole path to the run directory
        try:
            os.makedirs(run_dir, exist_ok=self.cluster_mode)

        except OSError as err:
            raise RuntimeError("Simulation directory already exists. This "
                               "should not have happened and is probably due "
                               "to two simulations having been started at "
                               "almost the same time. Try to start the "
                               "simulation again.") from err

        # Make subfolders
        for subdir in ('config', 'data', 'eval'):
            subdir_path = os.path.join(run_dir, subdir)
            os.makedirs(subdir_path, exist_ok=self.cluster_mode)
            self.dirs[subdir] = subdir_path

        log.debug("Finished creating run directory.")
        log.debug("Paths registered:  %s", self._dirs)
<<<<<<< HEAD

        if not self.cluster_mode:
            # Should backup in any case
            backup_config()

        elif self.resolved_cluster_params['node_index'] == 0:
            # In cluster mode, the first node is responsible for backing up
            # the configuration; all others can relax.
            backup_config()

        else:
            log.debug("Not backing up config files, because it was already "
                      "taken care of by the first node.")
            # NOTE Not taking a try-except approach here because it might get
            #      messy when multiple nodes try to backup the configuration
            #      at the same time ...

        # Done.

    def _resolve_cluster_params(self) -> dict:
        """This resolves the cluster parameters, e.g. by setting parameters
        depending on certain environment variables. This function is called by
        the resolved_cluster_params property.
        
        Returns:
            dict: The resolved cluster configuration parameters
        
        Raises:
            ValueError: If a required environment variable was missing or empty
        """
        def parse_node_list(node_list: str, *, rcps, manager: str) -> list:
            """Parses the node list to a list of node names"""
            mode = self.cluster_params['node_list_parser_params'][manager]

            if mode == 'condensed':
                # Is in the following form:  node[002,004-011,016]
                # FIXME make more elegant!

                prefix, nodes = node_list.split("[")
                nodes = nodes[:-1]  # remove trailing "]"

                # Split into segements
                segments = nodes.split(",")
                segments = [seg.split("-") for seg in segments]

                # In segments, lists longer than 1 are intervals, the others
                # are node numbers of a single node
                # Expand intervals
                segments = [[int(seg)] if len(seg) == 1
                            else list(range(int(seg[0]), int(seg[1])+1))
                            for seg in segments]

                # Parse to node numbers
                node_nos = []
                for seg in segments:
                    node_nos += seg

                # Need the numbers as strings
                # FIXME get width somehow ...
                node_nos = ["{val:0{digs:}d}".format(val=no, digs=3)
                            for no in node_nos]

                # Now, finally, parse the list
                node_list = [prefix+no for no in node_nos]

            else:
                raise ValueError("Invalid parser '{}' for manager '{}'!")

            # Have node_list now
            # Consistency checks
            if rcps['num_nodes'] != len(node_list):
                raise ValueError("Cluster parameter `node_list` has a "
                                 "different length ({}) than specified by "
                                 "the  `num_nodes` parameter ({})."
                                 "".format(len(node_list),
                                           rcps['num_nodes']))

            if rcps['node_name'] not in node_list:
                raise ValueError("`node_name` '{}' is not part of `node_list` "
                                 "{}!".format(rcps['node_name'], node_list))

            # All ok. Sort and return
            return sorted(node_list)

        log.debug("Resolving cluster parameters from environment ...")

        # Get a copy of the meta configuration parameters
        cps = self.cluster_params

        # Determine the environment to use; defaults to os.environ
        env = cps.get('env') if cps.get('env') else dict(os.environ)

        # Get the mapping of environment variables to target variables
        mngr = cps['manager']
        var_map = cps['env_var_names'][mngr]

        # Resolve the variables from the environment, requiring them to not
        # be empty
        resolved = {target_key: env.get(var_name)
                    for target_key, var_name in var_map.items()
                    if env.get(var_name)}

        # Check that all required keys are available
        required = ('job_id', 'num_nodes', 'node_list', 'node_name')
        if any([var not in resolved for var in required]):
            missing_keys = [k for k in required if k not in resolved]
            raise ValueError("Missing required environment variable(s):  {} ! "
                             "Make sure that the corresponding environment "
                             "variables are set and that the mapping is "
                             "correct!\n"
                             "Mapping for manager '{}':\n  - {}\n\n"
                             "Full environment:\n{}\n\n"
                             "".format(", ".join(missing_keys), mngr,
                                       "\n  - ".join([k+" : "+v for k,v
                                                      in var_map.items()])),
                                       pformat(env))

        # Now do some postprocessing on some of the values
        # Ensure integers
        resolved['job_id'] = int(resolved['job_id'])
        resolved['num_nodes'] = int(resolved['num_nodes'])

        if 'num_procs' in resolved:
            resolved['num_procs'] = int(resolved['num_procs'])
        
        if 'timestamp' in resolved:
            resolved['timestamp'] = int(resolved['timestamp'])

        # Ensure reproducible node list format: ordered list
        # Achieve this by removing whitespace, then splitting and sorting
        node_list = parse_node_list(resolved['node_list'],
                                    rcps=resolved, manager=mngr)
        resolved['node_list'] = node_list

=======

        if not self.cluster_mode:
            # Should backup in any case
            backup_config()

        elif self.resolved_cluster_params['node_index'] == 0:
            # In cluster mode, the first node is responsible for backing up
            # the configuration; all others can relax.
            backup_config()

        else:
            log.debug("Not backing up config files, because it was already "
                      "taken care of by the first node.")
            # NOTE Not taking a try-except approach here because it might get
            #      messy when multiple nodes try to backup the configuration
            #      at the same time ...

        # Done.

    def _resolve_cluster_params(self) -> dict:
        """This resolves the cluster parameters, e.g. by setting parameters
        depending on certain environment variables. This function is called by
        the resolved_cluster_params property.
        
        Returns:
            dict: The resolved cluster configuration parameters
        
        Raises:
            ValueError: If a required environment variable was missing or empty
        """
        def parse_node_list(node_list: str, *, rcps, manager: str) -> list:
            """Parses the node list to a list of node names"""
            mode = self.cluster_params['node_list_parser_params'][manager]

            if mode == 'condensed':
                # Is in the following form:  node[002,004-011,016]
                # Split off prefix and nodes
                pattern = r'^(?P<prefix>\w+)\[(?P<nodes>[\d\-\,\s]+)\]$'
                match = re.match(pattern, node_list)
                prefix, nodes = match['prefix'], match['nodes']

                # Remove whitespace and split
                segments = nodes.replace(" ", "").split(",")
                segments = [seg.split("-") for seg in segments]

                # Get the string width
                digits = (len(segments[0]) if len(segments[0]) == 1
                          else len(segments[0][0]))

                # In segments, lists longer than 1 are intervals, the others
                # are node numbers of a single node
                # Expand intervals
                segments = [[int(seg[0])] if len(seg) == 1
                            else list(range(int(seg[0]), int(seg[1])+1))
                            for seg in segments]

                # Combine to list of individual node numbers
                node_nos = []
                for seg in segments:
                    node_nos += seg

                # Need the numbers as strings
                node_nos = ["{val:0{digs:}d}".format(val=no, digs=digits)
                            for no in node_nos]

                # Now, finally, parse the list
                node_list = [prefix+no for no in node_nos]

            else:
                raise ValueError("Invalid parser '{}' for manager '{}'!")

            # Have node_list now
            # Consistency checks
            if rcps['num_nodes'] != len(node_list):
                raise ValueError("Cluster parameter `node_list` has a "
                                 "different length ({}) than specified by "
                                 "the  `num_nodes` parameter ({})."
                                 "".format(len(node_list),
                                           rcps['num_nodes']))

            if rcps['node_name'] not in node_list:
                raise ValueError("`node_name` '{}' is not part of `node_list` "
                                 "{}!".format(rcps['node_name'], node_list))

            # All ok. Sort and return
            return sorted(node_list)

        log.debug("Resolving cluster parameters from environment ...")

        # Get a copy of the meta configuration parameters
        cps = self.cluster_params

        # Determine the environment to use; defaults to os.environ
        env = cps.get('env') if cps.get('env') else dict(os.environ)

        # Get the mapping of environment variables to target variables
        mngr = cps['manager']
        var_map = cps['env_var_names'][mngr]

        # Resolve the variables from the environment, requiring them to not
        # be empty
        resolved = {target_key: env.get(var_name)
                    for target_key, var_name in var_map.items()
                    if env.get(var_name)}

        # Check that all required keys are available
        required = ('job_id', 'num_nodes', 'node_list', 'node_name')
        if any([var not in resolved for var in required]):
            missing_keys = [k for k in required if k not in resolved]
            raise ValueError("Missing required environment variable(s):  {} ! "
                             "Make sure that the corresponding environment "
                             "variables are set and that the mapping is "
                             "correct!\n"
                             "Mapping for manager '{}':\n{}\n\n"
                             "Full environment:\n{}\n\n"
                             "".format(", ".join(missing_keys), mngr,
                                       pformat(var_map),
                                       pformat(env)))

        # Now do some postprocessing on some of the values
        # Ensure integers
        resolved['job_id'] = int(resolved['job_id'])
        resolved['num_nodes'] = int(resolved['num_nodes'])

        if 'num_procs' in resolved:
            resolved['num_procs'] = int(resolved['num_procs'])
        
        if 'timestamp' in resolved:
            resolved['timestamp'] = int(resolved['timestamp'])

        # Ensure reproducible node list format: ordered list
        # Achieve this by removing whitespace, then splitting and sorting
        node_list = parse_node_list(resolved['node_list'],
                                    rcps=resolved, manager=mngr)
        resolved['node_list'] = node_list

>>>>>>> 148bacd9
        # Calculated values, needed in Multiverse.run
        # node_index: the offset in the modulo operation
        resolved['node_index'] = node_list.index(resolved['node_name'])

        # Return the resolved values
        log.debug("Resolved cluster parameters:\n%s", pformat(resolved))
        return resolved

    def _add_sim_task(self, *, uni_id_str: str, uni_cfg: dict, is_sweep: bool) -> None:
        """Helper function that handles task assignment to the WorkerManager.
        
        This function creates a WorkerTask that will perform the following
        actions __once it is grabbed and worked at__:
          - Create a universe (folder) for the task (simulation)
          - Write that universe's configuration to a yaml file in that folder
          - Create the correct arguments for the call to the model binary
        
        To that end, this method gathers all necessary arguments and registers
        a WorkerTask with the WorkerManager.
        
        Args:
            uni_id_str (str): The zero-padded uni id string
            uni_cfg (dict): given by ParamSpace. Defines how many simulations
                should be started
            is_sweep (bool): Flag is needed to distinguish between sweeps
                and single simulations. With this information, the forwarding
                of a simulation's output stream can be controlled.
        
        Raises:
            RuntimeError: If adding the simulation task failed
        """
        def setup_universe(*, worker_kwargs: dict, model_name: str, model_binpath: str, uni_cfg: dict, uni_basename: str) -> dict:
            """The callable that will setup everything needed for a universe.
            
            This is called before the worker process starts working on the universe.
            
            Args:
                worker_kwargs (dict): the current status of the worker_kwargs
                    dictionary; is always passed to a task setup function
                model_name (str): The name of the model
                model_binpath (str): path to the binary to execute
                uni_cfg (dict): the configuration to create a yml file from
                    which is then needed by the model
                uni_basename (str): Basename of the universe to use for folder
                    creation, i.e.: zero-padded universe number, e.g. uni0042
            
            Returns:
                dict: kwargs for the process to be run when task is grabbed by
                    Worker.
            """
            # create universe directory path using the basename
            uni_dir = os.path.join(self.dirs['data'], uni_basename)

            # Now create the folder
            os.mkdir(uni_dir)
            log.debug("Created universe directory:\n  %s", uni_dir)

            # Generate a path to the output hdf5 file and add it to the dict
            output_path = os.path.join(uni_dir, "data.h5")
            uni_cfg['output_path'] = output_path

            # write essential part of config to file:
            uni_cfg_path = os.path.join(uni_dir, "config.yml")
            write_yml(uni_cfg, path=uni_cfg_path)

            # building args tuple for task assignment
            # assuming the binary takes as only argument the path to the config
            args = (model_binpath, uni_cfg_path)

            # Generate a new worker_kwargs dict, carrying over the given ones
            wk = dict(args=args,
                      read_stdout=True,
                      stdout_parser="yaml_dict",
                      **(worker_kwargs if worker_kwargs else {}))

            # Determine whether to save the streams
            if wk.get('save_streams', True):
                # Generate a path and store in the worker kwargs
                wk['save_streams_to'] = os.path.join(uni_dir, "{name:}.log")

            return wk

        # Generate the universe basename, which will be used for the folder
        # and the task name
        uni_basename = "uni" + uni_id_str

        # Create the dict that will be passed as arguments to setup_universe
        setup_kwargs = dict(model_name=self.model_name,
                            model_binpath=self.model_binpath,
                            uni_cfg=uni_cfg,
                            uni_basename=uni_basename)

        # Process worker_kwargs
        wk = self.meta_cfg.get('worker_kwargs')

        if wk and wk.get('forward_streams') == 'in_single_run':
            # Reverse the flag to determine whether to forward streams
            wk['forward_streams'] = (not is_sweep)
            wk['forward_kwargs'] = dict(forward_raw=True)

        # Try to add a task to the worker manager
        try:
            self.wm.add_task(name=uni_basename,
                             priority=None,
                             setup_func=setup_universe,
                             setup_kwargs=setup_kwargs,
                             worker_kwargs=wk)

        except RuntimeError as err:
            # Task list was locked, probably due to a run already having taken
            # place...
            raise RuntimeError("Could not add simulation task for universe "
                               "'{}'! Did you already perform a run with this "
                               "Multiverse?"
                               "".format(uni_basename)) from err

        log.debug("Added simulation task: %s.", uni_basename)


# -----------------------------------------------------------------------------
# TODO return errors in properties that are unavailable?!

class FrozenMultiverse(Multiverse):
    """A frozen Multiverse is like a Multiverse, but frozen.

    It is initialized from a finished Multiverse run and re-creates all the
    attributes from that data, e.g.: the meta configuration, a DataManager,
    and a PlotManager.

    Note that it is no longer able to perform any simulations.
    """

    def __init__(self, *, model_name: str, run_dir: str=None,
                 run_cfg_path: str=None, user_cfg_path: str=None,
                 use_meta_cfg_from_run_dir: bool=False, **update_meta_cfg):
        """Initializes the FrozenMultiverse from a model name and the name 
        of a run directory.
        
        Note that this also takes arguments to specify the run configuration to
        use.
        
        Args:
            model_name (str): The name of the model to load. From this, the
                model output directory is computed and run_dir will be seen
                as relative to that directory.
            run_dir (str, optional): The run directory to load. Can be a path
                relative to the current working directory, an absolute path,
                or the timestamp of the run directory. If not given, will use the most recent timestamp.
            run_cfg_path (str, optional): The path to the run configuration.
            user_cfg_path (str, optional): If given, this is used to update the
                base configuration. If None, will look for it in the default
                path, see Multiverse.USER_CFG_SEARCH_PATH.
            use_meta_cfg_from_run_dir (bool, optional): If True, will load the
                meta configuration from the given run directory; only works for
                absolute run directories.
            **update_meta_cfg: Can be used to update the meta configuration
                generated from the previous configuration levels
        """
        # Initialize property-managed attributes
        self._meta_cfg = None
        self._model_name = None
        self._dirs = {}
        self._resolved_cluster_params = None

        # Set the model name
        self.model_name = model_name

        log.info("Initializing FrozenMultiverse for '%s' model ...",
                 self.model_name)

        # Decide whether to load the meta configuration from the given run
        # directory or the currently available one.
        if (    use_meta_cfg_from_run_dir
            and isinstance(run_dir, str)
            and os.path.isabs(run_dir)):
            # Find the meta config backup file and load it
            # Alternatively, create it from the singular backup files ...
            # log.info("Trying to load meta configuration from given absolute "
            #          "run directory ...")

            raise NotImplementedError

            # Update it with the given update_meta_cfg dict

        else:
            # Need to create a meta configuration from the currently available
            # values.
            self._create_meta_cfg(run_cfg_path=run_cfg_path,
                                  user_cfg_path=user_cfg_path,
                                  update_meta_cfg=update_meta_cfg)
            # NOTE this already stores it in self._meta_cfg

        # Only keep selected entries from the meta configuration. The rest is
        # not needed and is deleted in order to not confuse the user with
        # potentially varying versions of the meta config.
        self._meta_cfg = {k: v for k, v in self._meta_cfg.items()
                          if k in ('paths', 'data_manager', 'plot_manager',
                                   'cluster_mode', 'cluster_params')}

        # Resolve the cluster parameters, if in cluster mode, and make some
        # minor (!!) adjustments.
        if self.cluster_mode:
            self._resolved_cluster_params = self._resolve_cluster_params()

            # Get via attribute (is a copy)
            rcps = self.resolved_cluster_params

            log.info("Running in cluster mode. This is node %d of %d.",
                     rcps['node_index'] + 1, rcps['num_nodes'])

            # Changes to the meta configuration
            # To avoid config file collisions in the PlotManager:
            self._meta_cfg['plot_manager']['cfg_exists_action'] = 'skip'

            # _Additional_ arguments to pass to *Manager initializations below
            # DataManager
            timestamp = rcps['timestamp']
            dm_cluster_kwargs = dict(out_dir_kwargs=dict(timestamp=timestamp,
                                                         exist_ok=True))

        else:
            # Empty dicts for the initializations below
            dm_cluster_kwargs = dict()

        # Generate the path to the run directory that is to be loaded
        self._create_run_dir(**self.meta_cfg['paths'], run_dir=run_dir)
        log.info("Run directory:\n  %s", self.dirs['run'])

        # Create a data manager
        self._dm = DataManager(self.dirs['run'],
                               name=self.model_name + "_data",
                               **self.meta_cfg['data_manager'],
                               **dm_cluster_kwargs)

        # Instantiate the PlotManager with the model-specific plot config
        self._pm = PlotManager(dm=self.dm,
                               plots_cfg=MODELS[self.model_name]['plots_cfg'],
                               **self.meta_cfg['plot_manager'])

        log.info("Initialized FrozenMultiverse.")

    def _create_run_dir(self, *, out_dir: str, run_dir: str, **kwargs):
        """Helper function to find the run directory from arguments given
        to __init__.
        
        Args:
            out_dir (str): The output directory
            run_dir (str): The run directory to use
            **kwargs: ignored
        
        Raises:
            IOError: No directory found to use as run directory
            TypeError: When run_dir was not a string
        """
        # Create model directory
        out_dir = os.path.expanduser(str(out_dir))
        model_dir = os.path.join(out_dir, self.model_name)

        # Distinguish different types of values for the run_dir argument
        if run_dir is None:
            # Is absolute, can leave it as it is
            log.info("Trying to identify most recent run directory ...")

            # Create list of _directories_ matching timestamp pattern
            dirs = [d for d in sorted(os.listdir(model_dir))
                    if  os.path.isdir(os.path.join(model_dir, d))
                    and re.match(r'\d{6}-\d{6}_?.*', os.path.basename(d))]
            
            # Use the latest to choose the run directory
            run_dir = os.path.join(model_dir, dirs[-1])

        elif isinstance(run_dir, str):
            # Can now expand the user
            run_dir = os.path.expanduser(run_dir)

            # Distinguish absolute and relative paths and time stamps
            if os.path.isabs(run_dir):
                log.debug("Received absolute run_dir, using that one.")

            elif re.match(r'\d{6}-\d{6}_?.*', run_dir):
                # Is a timestamp, look relative to the model directory
                log.info("Received timestamp '%s' for run_dir; trying to find "
                         "one within the model directory ...", run_dir)
                run_dir = os.path.join(model_dir, run_dir)

            else:
                # Is not an absolute path and not a timestamp; thus a relative
                # path to the current working directory
                run_dir = os.path.join(os.getcwd(), run_dir)

        else:
            raise TypeError("Argument run_dir needs to be None, an absolute "
                            "path, or a path relative to the model output "
                            "directory, but it was: {}".format(run_dir))
            
        # Check if the directory exists
        if not os.path.isdir(run_dir):
            raise IOError("No directory found at run path '{}'!"
                          "".format(run_dir))

        # It does. Store it as attribute.
        self.dirs['run'] = run_dir

        # Also associate the sub directories
        for subdir in ('config', 'eval', 'data'):
            # Generate the path and store
            subdir_path = os.path.join(run_dir, subdir)
            self.dirs[subdir] = subdir_path
            # TODO Consider checking if it exists?

        # Done<|MERGE_RESOLUTION|>--- conflicted
+++ resolved
@@ -269,7 +269,6 @@
 
         # Get the parameter space iterator
         psp_iter = pspace.iterator(with_info='state_no_str')
-<<<<<<< HEAD
 
         # Distinguish whether to do a regular sweep or we are in cluster mode
         if not self.cluster_mode:
@@ -281,19 +280,6 @@
                 self._add_sim_task(uni_id_str=uni_id_str, uni_cfg=uni_cfg,
                                    is_sweep=True)
 
-=======
-
-        # Distinguish whether to do a regular sweep or we are in cluster mode
-        if not self.cluster_mode:
-            # Do a sweep over the whole activated parameter space
-            log.info("Adding tasks for simulation of %d universes ...",
-                     pspace.volume)
-
-            for uni_cfg, uni_id_str in psp_iter:
-                self._add_sim_task(uni_id_str=uni_id_str, uni_cfg=uni_cfg,
-                                   is_sweep=True)
-
->>>>>>> 148bacd9
         else:
             # Prepare a cluster mode sweep
             log.info("Preparing cluster mode sweep ...")
@@ -565,7 +551,6 @@
         if not self.cluster_mode:
             # Not in cluster mode; can use the timestamp directly
             timestr = time.strftime(self.RUN_DIR_TIME_FSTR)
-<<<<<<< HEAD
 
             # Define format string and build kwargs
             fstr = "{timestamp:}{note:}"
@@ -573,15 +558,6 @@
                                note=("" if not model_note
                                      else "_" + model_note))
 
-=======
-
-            # Define format string and build kwargs
-            fstr = "{timestamp:}{note:}"
-            fstr_kwargs = dict(timestamp=timestr,
-                               note=("" if not model_note
-                                     else "_" + model_note))
-
->>>>>>> 148bacd9
         else:
             # In cluster mode, need to resolve cluster parameters first
             rcps = self.resolved_cluster_params
@@ -649,142 +625,6 @@
 
         log.debug("Finished creating run directory.")
         log.debug("Paths registered:  %s", self._dirs)
-<<<<<<< HEAD
-
-        if not self.cluster_mode:
-            # Should backup in any case
-            backup_config()
-
-        elif self.resolved_cluster_params['node_index'] == 0:
-            # In cluster mode, the first node is responsible for backing up
-            # the configuration; all others can relax.
-            backup_config()
-
-        else:
-            log.debug("Not backing up config files, because it was already "
-                      "taken care of by the first node.")
-            # NOTE Not taking a try-except approach here because it might get
-            #      messy when multiple nodes try to backup the configuration
-            #      at the same time ...
-
-        # Done.
-
-    def _resolve_cluster_params(self) -> dict:
-        """This resolves the cluster parameters, e.g. by setting parameters
-        depending on certain environment variables. This function is called by
-        the resolved_cluster_params property.
-        
-        Returns:
-            dict: The resolved cluster configuration parameters
-        
-        Raises:
-            ValueError: If a required environment variable was missing or empty
-        """
-        def parse_node_list(node_list: str, *, rcps, manager: str) -> list:
-            """Parses the node list to a list of node names"""
-            mode = self.cluster_params['node_list_parser_params'][manager]
-
-            if mode == 'condensed':
-                # Is in the following form:  node[002,004-011,016]
-                # FIXME make more elegant!
-
-                prefix, nodes = node_list.split("[")
-                nodes = nodes[:-1]  # remove trailing "]"
-
-                # Split into segements
-                segments = nodes.split(",")
-                segments = [seg.split("-") for seg in segments]
-
-                # In segments, lists longer than 1 are intervals, the others
-                # are node numbers of a single node
-                # Expand intervals
-                segments = [[int(seg)] if len(seg) == 1
-                            else list(range(int(seg[0]), int(seg[1])+1))
-                            for seg in segments]
-
-                # Parse to node numbers
-                node_nos = []
-                for seg in segments:
-                    node_nos += seg
-
-                # Need the numbers as strings
-                # FIXME get width somehow ...
-                node_nos = ["{val:0{digs:}d}".format(val=no, digs=3)
-                            for no in node_nos]
-
-                # Now, finally, parse the list
-                node_list = [prefix+no for no in node_nos]
-
-            else:
-                raise ValueError("Invalid parser '{}' for manager '{}'!")
-
-            # Have node_list now
-            # Consistency checks
-            if rcps['num_nodes'] != len(node_list):
-                raise ValueError("Cluster parameter `node_list` has a "
-                                 "different length ({}) than specified by "
-                                 "the  `num_nodes` parameter ({})."
-                                 "".format(len(node_list),
-                                           rcps['num_nodes']))
-
-            if rcps['node_name'] not in node_list:
-                raise ValueError("`node_name` '{}' is not part of `node_list` "
-                                 "{}!".format(rcps['node_name'], node_list))
-
-            # All ok. Sort and return
-            return sorted(node_list)
-
-        log.debug("Resolving cluster parameters from environment ...")
-
-        # Get a copy of the meta configuration parameters
-        cps = self.cluster_params
-
-        # Determine the environment to use; defaults to os.environ
-        env = cps.get('env') if cps.get('env') else dict(os.environ)
-
-        # Get the mapping of environment variables to target variables
-        mngr = cps['manager']
-        var_map = cps['env_var_names'][mngr]
-
-        # Resolve the variables from the environment, requiring them to not
-        # be empty
-        resolved = {target_key: env.get(var_name)
-                    for target_key, var_name in var_map.items()
-                    if env.get(var_name)}
-
-        # Check that all required keys are available
-        required = ('job_id', 'num_nodes', 'node_list', 'node_name')
-        if any([var not in resolved for var in required]):
-            missing_keys = [k for k in required if k not in resolved]
-            raise ValueError("Missing required environment variable(s):  {} ! "
-                             "Make sure that the corresponding environment "
-                             "variables are set and that the mapping is "
-                             "correct!\n"
-                             "Mapping for manager '{}':\n  - {}\n\n"
-                             "Full environment:\n{}\n\n"
-                             "".format(", ".join(missing_keys), mngr,
-                                       "\n  - ".join([k+" : "+v for k,v
-                                                      in var_map.items()])),
-                                       pformat(env))
-
-        # Now do some postprocessing on some of the values
-        # Ensure integers
-        resolved['job_id'] = int(resolved['job_id'])
-        resolved['num_nodes'] = int(resolved['num_nodes'])
-
-        if 'num_procs' in resolved:
-            resolved['num_procs'] = int(resolved['num_procs'])
-        
-        if 'timestamp' in resolved:
-            resolved['timestamp'] = int(resolved['timestamp'])
-
-        # Ensure reproducible node list format: ordered list
-        # Achieve this by removing whitespace, then splitting and sorting
-        node_list = parse_node_list(resolved['node_list'],
-                                    rcps=resolved, manager=mngr)
-        resolved['node_list'] = node_list
-
-=======
 
         if not self.cluster_mode:
             # Should backup in any case
@@ -921,7 +761,6 @@
                                     rcps=resolved, manager=mngr)
         resolved['node_list'] = node_list
 
->>>>>>> 148bacd9
         # Calculated values, needed in Multiverse.run
         # node_index: the offset in the modulo operation
         resolved['node_index'] = node_list.index(resolved['node_name'])
