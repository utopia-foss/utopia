--- conflicted
+++ resolved
@@ -5,16 +5,10 @@
 import time
 import warnings
 import logging
-<<<<<<< HEAD
-from collections import OrderedDict
-from typing import Union, Callable, Sequence, List
+from typing import Union, Callable, Sequence, List, Set
 from typing.io import BinaryIO
-=======
-from typing import Union, List
 
 from utopya.task import WorkerTask, TaskList
->>>>>>> c3779018
-
 from utopya.stopcond import StopCondition
 
 # Initialise logger
@@ -118,92 +112,30 @@
     def poll_delay(self, val) -> None:
         """Set the poll frequency to a positive value."""
         if val <= 0.:
-<<<<<<< HEAD
-            raise ValueError("Poll frequency needs to be positive, was", val)
-        self._poll_freq = val
-
-    @property
-    def task_count(self) -> int:
-        """Returns the number of tasks that this manager *ever* took care of. Careful: This is NOT the current number of tasks in the queue!"""
-        return self._task_cnt
-
-    @property
-    def num_free_workers(self) -> int:
-        """Returns the number of free workers at the moment."""
-        return self.num_workers - len(self.working)
-
-    # Public API ..............................................................
-
-    def add_task(self, *, priority: int=None, setup_func: Callable=None, setup_kwargs: dict=None, worker_kwargs: dict=None):
-        """Adds a task to the queue.
-=======
             raise ValueError("Poll delay needs to be positive, was "+str(val))
         elif val < 0.01:
             warnings.warn("Setting a poll delay of {} < 0.01s can lead to "
                           "significant CPU load. Consider choosing a higher "
                           "value.", UserWarning)
-        self._poll_delay = val
+        self._poll_delay = val            
 
     # Public API ..............................................................
 
     def add_task(self, **task_kwargs):
         """Adds a task to the WorkerManager.
->>>>>>> c3779018
-        
-        A priority can be assigned to the task, but will only be used during task retrieval if the WorkerManager was initialized with a queue.PriorityQueue as task manager.
-        
-        Additionally, each task will be assigned an ID; this is used to preserve order in a priority queue if the priority of two or more tasks is the same.
-        
-        Args:
-<<<<<<< HEAD
-            priority (int, optional): The priority of this task; is only used
-                if the task queue is a priority queue
-            setup_func (Callable, optional): The setup function of this task.
-                It is called by the WorkerManager once the task is grabbed and
-                can be used to create the parameters for spawning a worker
-            setup_kwargs (dict, optional): The kwargs passed to `setup_func`
-            worker_kwargs (dict, optional): The kwargs used to spawn a worker.
-                If no setup function is given, these will be passed directly
-                to the function that spawns a task's worker. Otherwise, the
-                setup function is also provided with this dict and can adjust
-                the values in it.
-        
-        Raises:
-            ValueError: If neither setup_func nor worker_kwargs were given
-        """
-        if setup_func:
-            setup_kwargs = setup_kwargs if setup_kwargs else dict()
-
-            if worker_kwargs:
-                warnings.warn("Received argument `worker_kwargs` despite a "
-                              "setup function having been given; the passed "
-                              "`worker_kwargs` are passed to the setup "
-                              "function but might not end up being used!",
-                              UserWarning)
-        
-        elif worker_kwargs:
-            if setup_kwargs:
-                warnings.warn("worker_kwargs given but also setup_kwargs "
-                              "specified; the latter will be ignored. Did "
-                              "you mean to call a setup function? If yes, "
-                              "pass it via the `setup_func` argument.",
-                              UserWarning)
-        else:
-            raise ValueError("Need either argument `setup_func` or "
-                             "`worker_kwargs`, got none of those.")
-=======
-            **task_kwargs: All arguments needed for Task initialization. See
-                utopya.task.Task.__init__ for all valid arguments.
-        """
-        # Generate the task object, creating a unique ID by using the current task count
+        
+        Args:
+            **task_kwargs: All arguments needed for WorkerTask initialization.
+                See utopya.task.WorkerTask.__init__ for all valid arguments.
+        """
+        # Generate the WorkerTask object from the given parameters
         task = WorkerTask(**task_kwargs)
->>>>>>> c3779018
 
         # Append it to the task list and put it into the task queue
         self.tasks.append(task)
         self.task_queue.put_nowait(task)
 
-        log.debug("Task %s added.", task.uid)
+        log.debug("Task %s (uid: %s) added.", task.name, task.uid)
 
     def start_working(self, *, detach: bool=False, forward_streams: bool=False, timeout: float=None, stop_conditions: Sequence[StopCondition]=None, post_poll_func: Callable=None) -> None:
         """Upon call, all enqueued tasks will be worked on sequentially.
@@ -212,7 +144,6 @@
             detach (bool, optional): If False (default), the WorkerManager
                 will block here, as it continuously polls the workers and
                 distributes tasks.
-<<<<<<< HEAD
             forward_streams (bool, optional): If True, workers' streams are
                 forwarded to stdout via the log module.
             timeout (float, optional): If given, the number of seconds this
@@ -223,10 +154,6 @@
             post_poll_func (Callable, optional): If given, this is called after
                 all workers have been polled. It can be used to perform custom
                 actions during a the polling loop.
-=======
-            forward_streams (bool, optional): If True, the streams are
-                forwarded to the main thread's stdout
->>>>>>> c3779018
         
         Raises:
             NotImplementedError: for `detach` True
@@ -254,52 +181,30 @@
         # Count the polls
         poll_no = 0
 
-<<<<<<< HEAD
         log.info("Starting to work ...")
         log.debug("  Timeout:          now + %ss", timeout)
         log.debug("  Stop conditions:  %s", stop_conditions)
-=======
+
         # Enter the polling loop, where most of the time will be spent
-        while self.active_tasks or self.task_queue.qsize() > 0:
-            # Check if there are free workers and remaining tasks.
-            if self.num_free_workers and self.task_queue.qsize():
-                # Yes. => Grab a task and start working on it
-                # Conservative approach: one task is grabbed here, even if there are more than one free workers
-                new_task = self._grab_task()
-                self.active_tasks.append(new_task)
-
-            # Gather the streams of all working workers
-            for task in self.active_tasks:
-                task.read_streams(forward_streams=forward_streams)
-
-            # Poll the workers and update the active_tasks list
-            self._poll_workers()
-            
-            # Some information
-            poll_no += 1
-            log.debug("Poll # %6d:  %d active tasks",
-                      poll_no, len(self.active_tasks))
-
-            # Delay the next poll
-            time.sleep(self.poll_delay)
->>>>>>> c3779018
-
+        
         # Start with the polling loop
         # Basically all working time will be spent in there ...
         try:
-            while self.working or self.tasks.qsize() > 0:
+            while self.active_tasks or self.task_queue.qsize() > 0:
                 # Check total timeout
                 if timeout_time is not None and time.time() > timeout_time:
                     raise WorkerManagerTotalTimeout()
 
                 # Check if there are free workers and remaining tasks.
-                if self.num_free_workers and not self.tasks.empty():
+                if self.num_free_workers and self.task_queue.qsize():
                     # Yes. => Grab a task and start working on it
                     # Conservative approach: one task is grabbed here, even if there are more than one free workers
-                    self._grab_task()
+                    new_task = self._grab_task()
+                    self.active_tasks.append(new_task)
 
                 # Gather the streams of all working workers
-                self._read_all_worker_streams(forward_streams=forward_streams)
+                for task in self.active_tasks:
+                    task.read_streams(forward_streams=forward_streams)
 
                 # Check stop conditions
                 if stop_conditions is not None:
@@ -307,19 +212,30 @@
                     to_terminate = self._check_stop_conds(stop_conditions)
                     self._signal_workers(to_terminate, signal='SIGTERM')
 
-                # Delay the poll to slow down the while loop
-                time.sleep(1/self.poll_freq)
-
                 # Poll the workers
-                self._poll_workers(post_poll_func=post_poll_func)
+                self._poll_workers()
                 # NOTE this will also remove no longer active workers
+
+                # Call the post-poll function
+                if post_poll_func is not None:
+                    log.debug("Calling post_poll_func %s ...",
+                              post_poll_func.__name__)
+                    post_poll_func()
+
+                # Some information
+                poll_no += 1
+                log.debug("Poll # %6d:  %d active tasks",
+                          poll_no, len(self.active_tasks))
+
+                # Delay the next poll
+                time.sleep(self.poll_delay)
 
         except WorkerManagerError as err:
             log.warning("Did not finish working due to a %s ...",
                         err.__class__.__name__)
             
-            log.warning("Terminating remaining workers ...")
-            self._signal_workers(self.working, signal='SIGTERM')
+            log.warning("Terminating active tasks ...")
+            self._signal_workers(self.active_tasks, signal='SIGTERM')
             raise
 
         else:
@@ -356,274 +272,10 @@
 
         # Now return the task
         return task
-
-<<<<<<< HEAD
-        # Register in the working list
-        self.working.append(proc)
-        # NOTE if the process has already finished by this time, it will be removed from the working list at the next poll time
-
-        # Gather information of this worker in the worker dict
-        self.workers[proc] = dict(proc=proc,
-                                  args=args,
-                                  # status information
-                                  status=None, # assume running here
-                                  create_time=create_time,
-                                  end_time=None,
-                                  # TODO monitor CPU time rather than wall time
-                                  # other information
-                                  streams=streams,
-                                  **kwargs)
-
-        log.debug("Worker process %s registered.", proc.pid)
-
-    def _poll_workers(self, post_poll_func: Callable=None):
-        """Will poll all workers that are in the working list and remove them from that list if they are no longer alive.
-        
-        Args:
-            post_poll_func (Callable, optional): A function that is called
-                after all workers were pulled.
-        """
-        rebuild = False
-
-        for proc in self.working:
-            pr = proc.poll()
-
-            if pr is not None:
-                # Worker finished. Mark for removal from list.
-                self._worker_finished(proc)
-                rebuild = True
-                # NOTE This flag is needed in order to not change the
-                # self.working attribute during iteration, causing errors
-
-        if rebuild:
-            # One process finished; have to rebuild the list of working workers. Opposite approach: (in-place) recreate list of those that are still working
-            self.working[:] = [proc for proc in self.working
-                               if self.workers[proc]['status'] is None]
-
-        log.debug("Polled workers. Currently %d alive.", len(self.working))
-
-        if post_poll_func is not None:
-            log.debug("Calling post_poll_func ...")
-            post_poll_func()
-
-    def _check_stop_conds(self, stop_conds: Sequence[StopCondition]) -> List[subprocess.Popen]:
-        """Checks the given stop conditions for the working workers and compiles a list of workers that need to be terminated.
-        
-        Args:
-            stop_conds (Sequence[StopCondition]): The stop conditions that
-                are to be checked.
-        
-        Returns:
-            List[subprocess.Popen]: The workers that need to be terminated
-        """
-        to_terminate = []
-        log.debug("Checking %d stop condition(s) ...", len(stop_conds))
-
-        for sc in stop_conds:
-            log.debug("Checking stop condition '%s' ...", sc.name)
-            fulfilled = [proc
-                         for proc in self.working
-                         if sc.fulfilled(proc, worker_info=self.workers[proc])]
-
-            if fulfilled:
-                log.debug("Stop condition '%s' was fulfilled for %d worker(s) "
-                          "with PIDs:  %s", sc.name, len(fulfilled),
-                          ", ".join([str(p.pid) for p in fulfilled]))
-                to_terminate += fulfilled
-
-        return to_terminate
-
-    @staticmethod
-    def _signal_workers(workers: List[subprocess.Popen], *, signal: Union[str, int]='SIGTERM'):
-        """Sends a signal to the given list of workers.
-        
-        Args:
-            workers (List[subprocess.Popen]): The list of workers to terminate
-            signal (Union[str, int], optional): The signal to send. Can be
-                SIGTERM or SIGKILL or a valid signal number.
-        
-        Raises:
-            ValueError: When an invalid `signal` argument was given
-        """
-        if not workers:
-            log.debug("No workers given to terminate ...")
-            return
-
-        if signal == 'SIGTERM':
-            log.debug("Terminating %d workers...", len(workers))
-            for worker in workers:
-                worker.terminate()
-
-        elif signal == 'SIGKILL':
-            log.debug("Killing %d workers...", len(workers))
-            for worker in workers:
-                worker.kill()
-
-        elif isinstance(signal, int):
-            log.debug("Sending signal %d to %d workers...",
-                      signal, len(workers))
-            for worker in workers:
-                worker.send_signal(signal)
-
-        else:
-            raise ValueError("Invalid argument `signal`: Got '{}', but need "
-                             "either SIGTERM, SIGKILL, or an integer signal "
-                             "number.".format(signal))
-
-    def _worker_finished(self, proc: subprocess.Popen) -> None:
-        """Updates the entry of the worker dict after it has finished working.
-
-        Args:
-            proc (subprocess.Popen): The process to apply these actions to
-        """
-        self.workers[proc]['status'] = proc.returncode
-        self.workers[proc]['end_time'] = time.time()
-        
-        # Read the remaining entries from the worker stream
-        self._read_worker_streams(proc, max_num_reads=-1)
-
-    def _read_worker_streams(self, proc: subprocess.Popen, *, stream_names: list='all', forward_streams: bool=True, max_num_reads: int=1) -> None:
-        """Gather a single entry from the given worker's stream queue and store the value in the stream log.
-        
-        Args:
-            proc (subprocess.Popen): The processes to read the stream of
-            stream_names (list, optional): The list of stream
-                names to read. If 'all' (default), will read all streams.
-            forward_streams (bool, optional): Whether the read stream should be
-                forwarded to this module's log.info() function
-            max_num_reads (int, optional): How many lines should be read from
-                the buffer. For -1, reads the whole buffer.
-                WARNING: Do not make this value too large as it could block the
-                whole reader thread of this worker.
-=======
+    
     def _poll_workers(self) -> None:
         """Will poll all workers that are in the working list and remove them from that list if they are no longer alive.
->>>>>>> c3779018
-        
-        Returns:
-            None
-        """
-<<<<<<< HEAD
-        def read_single_stream(stream: dict, max_num_reads=max_num_reads):
-            """A function to read a single stream"""
-            q = stream['queue']
-
-            # In certain cases, read as many as queue reports to have
-            if max_num_reads == -1:
-                max_num_reads = q.qsize()
-                # NOTE this value is approximate; thus, this should only be called if it is reasonably certain that the queue size will not change
-
-            # Perform the read operations
-            for _ in range(max_num_reads):
-                # Try to read a single entry
-                try:
-                    entry = q.get_nowait()
-                except queue.Empty:
-                    break
-                else:
-                    # got entry, do something with it
-                    if forward_streams:
-                        # print it to the parent processe's stdout
-                        log.info("  process %s:  %s", proc.pid, entry)
-
-                    # Write to the stream's log
-                    stream['log'].append(entry)
-
-        if not self.workers[proc]['streams']:
-            # There are no streams to read
-            return
-        elif stream_names == 'all':
-            # Gather list of stream names
-            stream_names = list(self.workers[proc]['streams'].keys())
-
-        # Loop over stream names and call the function to read a single stream
-        for stream_name in stream_names:
-            log.debug("Reading single stream '%s' ...", stream_name)
-            read_single_stream(self.workers[proc]['streams'][stream_name])
-
-        return
-
-    def _read_all_worker_streams(self, **read_kwargs) -> None:
-        """Reads all working workers' streams."""
-        for proc in self.working:
-            self._read_worker_streams(proc, **read_kwargs)
-
-
-# Helper functions ------------------------------------------------------------
-# These solely relate to the WorkerManager, thus not in tools
-
-def enqueue_lines(*, queue: queue.Queue, stream: BinaryIO, parse_func: Callable=None) -> None:
-    """From the given stream, read line-buffered lines and add them to the provided queue. If they are json-parsable, parse them and add the parsed dictionary to the queue.
-
-    Args:
-        queue (queue.Queue): The queue object to put the read line into
-        stream (BinaryIO): The stream identifier
-        parse_func (Callable, optional): A parse function that the read line
-            is passed through
-    """
-
-    if not parse_func:
-        # Define a pass-through function, doing nothing
-        parse_func = lambda line: line
-
-    # Read the lines and put them into the queue
-    for line in iter(stream.readline, b''): # <-- thread waits here for new lines, without idle looping
-        # Got a line (byte-string, assumed utf8-encoded)
-        # Try to decode and strip newline
-        try:
-            line = line.decode('utf8').rstrip()
-        except UnicodeDecodeError:
-            # Remains a bytestring
-            pass
-        else:
-            # Could decode. Pass to parse function
-            line = parse_func(line)
-
-        # Send it through the parse function
-        queue.put_nowait(parse_func(line))
-
-    # Everything read. Close the stream
-    stream.close()
-    # Thread also finishes here.
-
-
-def parse_json(line: str) -> Union[dict, str]:
-    """A json parser that can be passed to enqueue_lines.
-
-    It tries to decode the line, and parse it as a json.
-    If that fails, it will still try to decode the string.
-    If that fails yet again, the unchanged line will be returned.
-
-    Args:
-        line (str): The line to decode, assumed byte-string, utf8-encoded
-
-    Returns:
-        Union[dict, str]: Either the decoded json, or, if that failed, the str
-    """
-    try:
-        return json.loads(line, encoding='utf8')
-    except json.JSONDecodeError:
-        # Failed to do that. Just return the unparsed line
-        return line
-
-
-def enqueue_json(*, queue: queue.Queue, stream: BinaryIO, parse_func: Callable=parse_json) -> None:
-    """Wrapper function for enqueue_lines with parse_json set as parse_func."""
-    return enqueue_lines(queue=queue, stream=stream, parse_func=parse_func)
-
-
-# Custom exceptions -----------------------------------------------------------
-
-
-class WorkerManagerError(BaseException):
-    """The base exception class for WorkerManager errors"""
-    pass
-
-
-class WorkerManagerTotalTimeout(WorkerManagerError):
-    """Raised when a total timeout occured"""
-    pass
-=======
+        """
         # Poll the task's worker's status
         for task in self.active_tasks:
             if task.worker_status is not None:
@@ -638,5 +290,73 @@
         self.active_tasks[:] = [t for t in self.active_tasks
                                 if t.worker_status is None]
         # NOTE this will also poll all other active tasks and potentially not add them to the active_tasks list again.
+
         return
->>>>>>> c3779018
+
+    def _check_stop_conds(self, stop_conds: Sequence[StopCondition]) -> Set[WorkerTask]:
+        """Checks the given stop conditions for the active tasks and compiles a list of workers that need to be terminated.
+        
+        Args:
+            stop_conds (Sequence[StopCondition]): The stop conditions that
+                are to be checked.
+        
+        Returns:
+            List[WorkerTask]: The WorkerTasks whose workers need to be
+                terminated
+        """
+        to_terminate = []
+        log.debug("Checking %d stop condition(s) ...", len(stop_conds))
+
+        for sc in stop_conds:
+            log.debug("Checking stop condition '%s' ...", sc.name)
+            fulfilled = [t for t in self.active_tasks if sc.fulfilled(t)]
+
+            if fulfilled:
+                log.debug("Stop condition '%s' was fulfilled for %d task(s) "
+                          "with name(s):  %s", sc.name, len(fulfilled),
+                          ", ".join([t.name for t in fulfilled]))
+                to_terminate += fulfilled
+
+        # Return as set to be sure that they are unique
+        return set(to_terminate)
+
+    def _signal_workers(self, tasks: Union[str, List[WorkerTask]], *, signal: Union[str, int]) -> None:
+        """Send signals to a list of WorkerTasks.
+        
+        Args:
+            tasks (Union[str, List[WorkerTask]]): strings 'all' or 'active' or
+                a list of WorkerTasks to signal
+            signal (Union[str, int]): The signal to send
+        """
+        if isinstance(tasks, str):
+            if tasks == 'all':
+                tasks = self.tasks
+            elif tasks == 'active':
+                tasks = self.active_tasks
+            else:
+                raise ValueError("Tasks cannot be specified by string '{}', "
+                                 "allowed strings are: 'all', 'active'."
+                                 "".format(tasks))
+
+        if not tasks:
+            log.debug("No worker tasks to signal.")
+            return 
+
+        log.debug("Sending signal %s to %d task(s) ...", signal, len(tasks))
+        for task in tasks:
+            task.signal_worker(signal)
+        
+        log.debug("All tasks signalled. Tasks' worker status:\n  %s",
+                  ", ".join([str(t.worker_status) for t in tasks]))
+
+# Custom exceptions -----------------------------------------------------------
+
+
+class WorkerManagerError(BaseException):
+    """The base exception class for WorkerManager errors"""
+    pass
+
+
+class WorkerManagerTotalTimeout(WorkerManagerError):
+    """Raised when a total timeout occured"""
+    pass