"""Tests the UtopiaDataManager and involved functions and classes."""

import os
import uuid
from pkg_resources import resource_filename

import numpy as np

import pytest

from utopya import Multiverse, DataManager
import utopya.datacontainer as udc

# Local constants
RUN_CFG_PATH = resource_filename('test', 'cfg/run_cfg.yml')
SWEEP_CFG_PATH = resource_filename('test', 'cfg/sweep_cfg.yml')

# Fixtures --------------------------------------------------------------------

@pytest.fixture
def mv_kwargs(tmpdir) -> dict:
    """Returns a dict that can be passed to Multiverse for initialisation.

    This uses the `tmpdir` fixture provided by pytest, which creates a unique
    temporary directory that is removed after the tests ran through.
    """
    # Create a dict that specifies a unique testing path.
    # The str cast is needed for python version < 3.6
    rand_str = "test_" + uuid.uuid4().hex[:8]
    unique_paths = dict(out_dir=tmpdir, model_note=rand_str)

    return dict(model_name='dummy',
                run_cfg_path=RUN_CFG_PATH,
                user_cfg_path=False,  # to omit the user config
                update_meta_cfg=dict(paths=unique_paths)
                )

@pytest.fixture
def dm_after_single(mv_kwargs) -> DataManager:
    """Initialises a Multiverse with a DataManager, runs a simulation with
    output going into a temporary directory, then returns the DataManager."""
    # Initialise the Multiverse
    mv_kwargs['run_cfg_path'] = RUN_CFG_PATH
    mv = Multiverse(**mv_kwargs)

    # Run a sweep
    mv.run_single()
    
    # Return the data manager
    return mv.dm

@pytest.fixture
def dm_after_sweep(mv_kwargs) -> DataManager:
    """Initialises a Multiverse with a DataManager, runs a simulation with
    output going into a temporary directory, then returns the DataManager."""
    # Initialise the Multiverse
    mv_kwargs['run_cfg_path'] = SWEEP_CFG_PATH
    mv = Multiverse(**mv_kwargs)

    # Run a sweep
    mv.run_sweep()
    
    # Return the data manager
    return mv.dm

# Tests -----------------------------------------------------------------------

def test_init(tmpdir):
    """Tests initialisation of the Utopia data manager"""
    DataManager(str(tmpdir))

def test_load_single(dm_after_single):
    """Tests the loading of simulation data for a single simulation"""
    dm = dm_after_single

    # Load and print a tree of the loaded data
    dm.load_from_cfg(print_tree=True)

    # Check that the config is loaded as expected
    assert 'cfg' in dm
    assert 'cfg/base' in dm
    assert 'cfg/meta' in dm
    assert 'cfg/model' in dm
    assert 'cfg/run' in dm

    assert len(dm['uni']) == 1
    assert 'uni/0' in dm
    uni = dm['uni/0']
    
    # Check that the uni config is loaded
    assert 'cfg' in uni

    # Check that the binary data is loaded as expected
    assert 'data' in uni
    assert 'data/dummy' in uni

<<<<<<< HEAD
    # NOTE the lines below need to be adjusted if the dummy model changes
    # the way it writes output
    # FIXME re-enable once #100 is fixed
    # dset = uni['data/data-1']
=======
    # Get the first dataset and check its content
    dset = uni['data/dummy/data-1']
>>>>>>> ec14aefc

    # assert isinstance(dset, udc.NumpyDC)

    # assert dset.shape == (1000,)
    # assert dset.dtype is np.dtype("float64")
    # assert all([0 <= v <= 1 for v in dset.data.flat])


def test_load_sweep(dm_after_sweep):
    """Tests the loading of simulation data for a sweep"""
    dm = dm_after_sweep

    # Load and print a tree of the loaded data
    dm.load_from_cfg(print_tree=True)

    # Check that the config is loaded as expected
    assert 'cfg' in dm
    assert 'cfg/base' in dm
    assert 'cfg/meta' in dm
    assert 'cfg/model' in dm
    assert 'cfg/run' in dm

    for uni_no, uni in dm['uni'].items():
        # Check that the uni config is loaded
        assert 'cfg' in uni

        # Check that the binary data is loaded as expected
        assert 'data' in uni
        assert 'data/dummy' in uni
    
<<<<<<< HEAD
        # NOTE the lines below need to be adjusted if the dummy model changes
        # the way it writes output
        # FIXME re-enable once #100 is fixed
        # dset = uni['data/data-1']
=======
        # Get the first dataset and check its content
        dset = uni['data/dummy/data-1']
>>>>>>> ec14aefc

        # assert isinstance(dset, udc.NumpyDC)

        # assert dset.shape == (1000,)
        # assert dset.dtype is np.dtype("float64")
        # assert all([0 <= v <= 1 for v in dset.data.flat])<|MERGE_RESOLUTION|>--- conflicted
+++ resolved
@@ -94,21 +94,14 @@
     assert 'data' in uni
     assert 'data/dummy' in uni
 
-<<<<<<< HEAD
-    # NOTE the lines below need to be adjusted if the dummy model changes
-    # the way it writes output
-    # FIXME re-enable once #100 is fixed
-    # dset = uni['data/data-1']
-=======
     # Get the first dataset and check its content
     dset = uni['data/dummy/data-1']
->>>>>>> ec14aefc
 
-    # assert isinstance(dset, udc.NumpyDC)
+    assert isinstance(dset, udc.NumpyDC)
 
-    # assert dset.shape == (1000,)
-    # assert dset.dtype is np.dtype("float64")
-    # assert all([0 <= v <= 1 for v in dset.data.flat])
+    assert dset.shape == (1000,)
+    assert dset.dtype is np.dtype("float64")
+    assert all([0 <= v <= 1 for v in dset.data.flat])
 
 
 def test_load_sweep(dm_after_sweep):
@@ -133,18 +126,11 @@
         assert 'data' in uni
         assert 'data/dummy' in uni
     
-<<<<<<< HEAD
-        # NOTE the lines below need to be adjusted if the dummy model changes
-        # the way it writes output
-        # FIXME re-enable once #100 is fixed
-        # dset = uni['data/data-1']
-=======
         # Get the first dataset and check its content
         dset = uni['data/dummy/data-1']
->>>>>>> ec14aefc
 
-        # assert isinstance(dset, udc.NumpyDC)
+        assert isinstance(dset, udc.NumpyDC)
 
-        # assert dset.shape == (1000,)
-        # assert dset.dtype is np.dtype("float64")
-        # assert all([0 <= v <= 1 for v in dset.data.flat])+        assert dset.shape == (1000,)
+        assert dset.dtype is np.dtype("float64")
+        assert all([0 <= v <= 1 for v in dset.data.flat])